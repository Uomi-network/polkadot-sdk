--- conflicted
+++ resolved
@@ -45,14 +45,7 @@
 	use sp_arithmetic::traits::SaturatedConversion;
 	use sp_core::Get;
 	use sp_runtime::BoundedVec;
-<<<<<<< HEAD
-	#[cfg(feature = "try-runtime")]
-	use sp_std::vec::Vec;
-	use sp_std::{iter, prelude::*, result};
-	use xcm::v4::prelude::{send_xcm, Instruction, Junction, Location, SendError, WeightLimit, Xcm};
-=======
 	use xcm::prelude::{send_xcm, Instruction, Junction, Location, SendError, WeightLimit, Xcm};
->>>>>>> 0cd577ba
 
 	/// Return information about a legacy lease of a parachain.
 	pub trait GetLegacyLease<N> {
