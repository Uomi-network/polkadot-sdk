--- conflicted
+++ resolved
@@ -21,11 +21,9 @@
 use colored::Colorize;
 
 use color_eyre::eyre;
-
-<<<<<<< HEAD
-use colored::Colorize;
-=======
->>>>>>> 28d9f776
+use pyroscope::PyroscopeAgent;
+use pyroscope_pprofrs::{pprof_backend, PprofConfig};
+
 use std::path::Path;
 
 pub(crate) mod approval;
@@ -34,7 +32,7 @@
 pub(crate) mod core;
 mod valgrind;
 
-use crate::availability::{prepare_test, NetworkEmulation, TestState};
+use availability::{prepare_test, NetworkEmulation, TestState};
 use cli::TestObjective;
 
 use core::{
@@ -85,8 +83,6 @@
 	#[clap(long, value_parser=le_5000)]
 	/// Remote peer latency standard deviation
 	pub peer_latency_std_dev: Option<f64>,
-<<<<<<< HEAD
-=======
 
 	#[clap(long, default_value_t = false)]
 	/// Enable CPU Profiling with Pyroscope
@@ -99,7 +95,6 @@
 	#[clap(long, requires = "profile", default_value_t = 113)]
 	/// Pyroscope Sample Rate
 	pub pyroscope_sample_rate: u32,
->>>>>>> 28d9f776
 
 	#[clap(long, default_value_t = false)]
 	/// Enable Cache Misses Profiling with Valgrind. Linux only, Valgrind must be in the PATH
@@ -140,10 +135,6 @@
 			),
 		}
 	}
-<<<<<<< HEAD
-
-	fn launch(self) -> eyre::Result<()> {
-=======
 
 	fn launch(self) -> eyre::Result<()> {
 		let is_valgrind_running = valgrind::is_valgrind_running();
@@ -161,7 +152,6 @@
 			None
 		};
 
->>>>>>> 28d9f776
 		let mut test_config = match self.objective {
 			TestObjective::TestSequence(options) => {
 				let test_sequence =
@@ -178,21 +168,13 @@
 					display_configuration(&test_config);
 
 					match test_config.objective {
-<<<<<<< HEAD
-						TestObjective::DataAvailabilityRead(_) => {
-							let mut state = TestState::new(&test_config);
-							let (mut env, _protocol_config) = prepare_test(test_config, &mut state);
-
-=======
 						TestObjective::DataAvailabilityRead(ref _opts) => {
 							let mut state = TestState::new(&test_config);
 							let (mut env, _protocol_config) = prepare_test(test_config, &mut state);
->>>>>>> 28d9f776
 							env.runtime().block_on(availability::benchmark_availability_read(
 								&mut env, state,
 							));
 						},
-<<<<<<< HEAD
 						TestObjective::ApprovalsTest(ref options) => {
 							let (mut env, state) =
 								approval::prepare_test(test_config.clone(), options.clone());
@@ -203,8 +185,6 @@
 						},
 						TestObjective::TestSequence(_) => todo!(),
 						TestObjective::Unimplemented => todo!(),
-						TestObjective::DataAvailabilityWrite => todo!(),
-=======
 						TestObjective::DataAvailabilityWrite => {
 							let mut state = TestState::new(&test_config);
 							let (mut env, _protocol_config) = prepare_test(test_config, &mut state);
@@ -212,19 +192,14 @@
 								&mut env, state,
 							));
 						},
-						_ => gum::error!("Invalid test objective in sequence"),
->>>>>>> 28d9f776
 					}
 				}
 				return Ok(())
 			},
 			TestObjective::DataAvailabilityRead(ref _options) => self.create_test_configuration(),
 			TestObjective::DataAvailabilityWrite => self.create_test_configuration(),
-<<<<<<< HEAD
 			TestObjective::ApprovalsTest(_) => todo!(),
 			TestObjective::Unimplemented => todo!(),
-=======
->>>>>>> 28d9f776
 		};
 
 		let mut latency_config = test_config.latency.clone().unwrap_or_default();
@@ -258,21 +233,6 @@
 
 		let mut state = TestState::new(&test_config);
 		let (mut env, _protocol_config) = prepare_test(test_config, &mut state);
-<<<<<<< HEAD
-=======
-
-		match self.objective {
-			TestObjective::DataAvailabilityRead(_options) => {
-				env.runtime()
-					.block_on(availability::benchmark_availability_read(&mut env, state));
-			},
-			TestObjective::DataAvailabilityWrite => {
-				env.runtime()
-					.block_on(availability::benchmark_availability_write(&mut env, state));
-			},
-			TestObjective::TestSequence(_options) => {},
-		}
->>>>>>> 28d9f776
 
 		match self.objective {
 			TestObjective::DataAvailabilityRead(_options) => {
@@ -288,6 +248,11 @@
 			TestObjective::Unimplemented => todo!(),
 		}
 
+		if let Some(agent_running) = agent_running {
+			let agent_ready = agent_running.stop()?;
+			agent_ready.shutdown();
+		}
+
 		Ok(())
 	}
 }
