--- conflicted
+++ resolved
@@ -150,45 +150,15 @@
 						},
 						TestObjective::TestSequence(_) => todo!(),
 						TestObjective::Unimplemented => todo!(),
+						TestObjective::DataAvailabilityWrite => todo!(),
 					}
 				}
 				return Ok(())
 			},
-<<<<<<< HEAD
-			TestObjective::DataAvailabilityRead(ref _options) => match self.network {
-				NetworkEmulation::Healthy => TestConfiguration::healthy_network(
-					self.objective,
-					configuration.num_blocks,
-					configuration.n_validators,
-					configuration.n_cores,
-					configuration.min_pov_size,
-					configuration.max_pov_size,
-				),
-				NetworkEmulation::Degraded => TestConfiguration::degraded_network(
-					self.objective,
-					configuration.num_blocks,
-					configuration.n_validators,
-					configuration.n_cores,
-					configuration.min_pov_size,
-					configuration.max_pov_size,
-				),
-				NetworkEmulation::Ideal => TestConfiguration::ideal_network(
-					self.objective,
-					configuration.num_blocks,
-					configuration.n_validators,
-					configuration.n_cores,
-					configuration.min_pov_size,
-					configuration.max_pov_size,
-				),
-			},
-			TestObjective::ApprovalsTest(ref _options) => {
-				todo!("Not implemented");
-			},
-			TestObjective::Unimplemented => todo!(),
-=======
 			TestObjective::DataAvailabilityRead(ref _options) => self.create_test_configuration(),
 			TestObjective::DataAvailabilityWrite => self.create_test_configuration(),
->>>>>>> 6d5b1d88
+			TestObjective::ApprovalsTest(_) => todo!(),
+			TestObjective::Unimplemented => todo!(),
 		};
 
 		let mut latency_config = test_config.latency.clone().unwrap_or_default();
@@ -233,6 +203,8 @@
 					.block_on(availability::benchmark_availability_write(&mut env, state));
 			},
 			TestObjective::TestSequence(_options) => {},
+			TestObjective::ApprovalsTest(_) => todo!(),
+			TestObjective::Unimplemented => todo!(),
 		}
 
 		Ok(())
@@ -247,12 +219,8 @@
 		.filter(Some("polkadot_overseer"), log::LevelFilter::Error)
 		.filter(Some("parachain"), log::LevelFilter::Info)
 		.filter(None, log::LevelFilter::Info)
-<<<<<<< HEAD
-		.format_timestamp(Some(env_logger::TimestampPrecision::Millis))
-=======
 		.format_timestamp_millis()
 		// .filter(None, log::LevelFilter::Trace)
->>>>>>> 6d5b1d88
 		.try_init()
 		.unwrap();
 
