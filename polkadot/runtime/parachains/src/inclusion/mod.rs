// Copyright (C) Parity Technologies (UK) Ltd.
// This file is part of Polkadot.

// Polkadot is free software: you can redistribute it and/or modify
// it under the terms of the GNU General Public License as published by
// the Free Software Foundation, either version 3 of the License, or
// (at your option) any later version.

// Polkadot is distributed in the hope that it will be useful,
// but WITHOUT ANY WARRANTY; without even the implied warranty of
// MERCHANTABILITY or FITNESS FOR A PARTICULAR PURPOSE.  See the
// GNU General Public License for more details.

// You should have received a copy of the GNU General Public License
// along with Polkadot.  If not, see <http://www.gnu.org/licenses/>.

//! The inclusion pallet is responsible for inclusion and availability of scheduled parachains.
//!
//! It is responsible for carrying candidates from being backable to being backed, and then from
//! backed to included.

use crate::{
	configuration::{self, HostConfiguration},
	disputes, dmp, hrmp,
	paras::{self, UpgradeStrategy},
	scheduler,
	shared::{self, AllowedRelayParentsTracker},
	util::make_persisted_validation_data_with_parent,
};
use alloc::{
	collections::{btree_map::BTreeMap, btree_set::BTreeSet, vec_deque::VecDeque},
	vec,
	vec::Vec,
};
use bitvec::{order::Lsb0 as BitOrderLsb0, vec::BitVec};
use codec::{Decode, Encode};
#[cfg(feature = "std")]
use core::fmt;
use frame_support::{
	defensive,
	pallet_prelude::*,
	traits::{EnqueueMessage, Footprint, QueueFootprint},
	BoundedSlice,
};
use frame_system::pallet_prelude::*;
use pallet_message_queue::OnQueueChanged;
use polkadot_primitives::{
	effective_minimum_backing_votes, supermajority_threshold,
	vstaging::{
		BackedCandidate, CandidateDescriptorV2 as CandidateDescriptor,
		CandidateReceiptV2 as CandidateReceipt,
		CommittedCandidateReceiptV2 as CommittedCandidateReceipt,
	},
	well_known_keys, CandidateCommitments, CandidateHash, CoreIndex, GroupIndex, Hash, HeadData,
	Id as ParaId, SignedAvailabilityBitfields, SigningContext, UpwardMessage, ValidatorId,
	ValidatorIndex, ValidityAttestation,
};
use scale_info::TypeInfo;
use sp_runtime::{traits::One, DispatchError, SaturatedConversion, Saturating};

pub use pallet::*;

#[cfg(test)]
pub(crate) mod tests;

#[cfg(feature = "runtime-benchmarks")]
mod benchmarking;

pub mod migration;

pub trait WeightInfo {
	/// Weight for `enact_candidate` extrinsic given the number of sent messages
	/// (ump, hrmp) and whether there is a new code for a runtime upgrade.
	///
	/// NOTE: due to a shortcoming of the current benchmarking framework,
	/// we use `u32` for the code upgrade, even though it is a `bool`.
	fn enact_candidate(u: u32, h: u32, c: u32) -> Weight;
}

pub struct TestWeightInfo;
impl WeightInfo for TestWeightInfo {
	fn enact_candidate(_u: u32, _h: u32, _c: u32) -> Weight {
		Weight::zero()
	}
}

impl WeightInfo for () {
	fn enact_candidate(_u: u32, _h: u32, _c: u32) -> Weight {
		Weight::zero()
	}
}

/// Maximum value that `config.max_upward_message_size` can be set to.
///
/// This is used for benchmarking sanely bounding relevant storage items. It is expected from the
/// `configuration` pallet to check these values before setting.
pub const MAX_UPWARD_MESSAGE_SIZE_BOUND: u32 = 128 * 1024;

/// A backed candidate pending availability.
#[derive(Encode, Decode, PartialEq, TypeInfo, Clone)]
#[cfg_attr(test, derive(Debug))]
pub struct CandidatePendingAvailability<H, N> {
	/// The availability core this is assigned to.
	core: CoreIndex,
	/// The candidate hash.
	hash: CandidateHash,
	/// The candidate descriptor.
	descriptor: CandidateDescriptor<H>,
	/// The candidate commitments.
	commitments: CandidateCommitments,
	/// The received availability votes. One bit per validator.
	availability_votes: BitVec<u8, BitOrderLsb0>,
	/// The backers of the candidate pending availability.
	backers: BitVec<u8, BitOrderLsb0>,
	/// The block number of the relay-parent of the receipt.
	relay_parent_number: N,
	/// The block number of the relay-chain block this was backed in.
	backed_in_number: N,
	/// The group index backing this block.
	backing_group: GroupIndex,
}

impl<H, N> CandidatePendingAvailability<H, N> {
	/// Get the availability votes on the candidate.
	pub(crate) fn availability_votes(&self) -> &BitVec<u8, BitOrderLsb0> {
		&self.availability_votes
	}

	/// Get the relay-chain block number this was backed in.
	pub(crate) fn backed_in_number(&self) -> N
	where
		N: Clone,
	{
		self.backed_in_number.clone()
	}

	/// Get the core index.
	pub(crate) fn core_occupied(&self) -> CoreIndex {
		self.core
	}

	/// Get the candidate hash.
	pub(crate) fn candidate_hash(&self) -> CandidateHash {
		self.hash
	}

	/// Get the candidate descriptor.
	pub(crate) fn candidate_descriptor(&self) -> &CandidateDescriptor<H> {
		&self.descriptor
	}

	/// Get the candidate commitments.
	pub(crate) fn candidate_commitments(&self) -> &CandidateCommitments {
		&self.commitments
	}

	/// Get the candidate's relay parent's number.
	pub(crate) fn relay_parent_number(&self) -> N
	where
		N: Clone,
	{
		self.relay_parent_number.clone()
	}

	/// Get the candidate backing group.
	pub(crate) fn backing_group(&self) -> GroupIndex {
		self.backing_group
	}

	/// Get the candidate's backers.
	pub(crate) fn backers(&self) -> &BitVec<u8, BitOrderLsb0> {
		&self.backers
	}

	#[cfg(any(feature = "runtime-benchmarks", test))]
	pub(crate) fn new(
		core: CoreIndex,
		hash: CandidateHash,
		descriptor: CandidateDescriptor<H>,
		commitments: CandidateCommitments,
		availability_votes: BitVec<u8, BitOrderLsb0>,
		backers: BitVec<u8, BitOrderLsb0>,
		relay_parent_number: N,
		backed_in_number: N,
		backing_group: GroupIndex,
	) -> Self {
		Self {
			core,
			hash,
			descriptor,
			commitments,
			availability_votes,
			backers,
			relay_parent_number,
			backed_in_number,
			backing_group,
		}
	}
}

/// A hook for applying validator rewards
pub trait RewardValidators {
	// Reward the validators with the given indices for issuing backing statements.
	fn reward_backing(validators: impl IntoIterator<Item = ValidatorIndex>);
	// Reward the validators with the given indices for issuing availability bitfields.
	// Validators are sent to this hook when they have contributed to the availability
	// of a candidate by setting a bit in their bitfield.
	fn reward_bitfields(validators: impl IntoIterator<Item = ValidatorIndex>);
}

/// Helper return type for `process_candidates`.
#[derive(Encode, Decode, PartialEq, TypeInfo)]
#[cfg_attr(test, derive(Debug))]
pub(crate) struct ProcessedCandidates<H = Hash> {
	pub(crate) core_indices: Vec<(CoreIndex, ParaId)>,
	pub(crate) candidate_receipt_with_backing_validator_indices:
		Vec<(CandidateReceipt<H>, Vec<(ValidatorIndex, ValidityAttestation)>)>,
}

impl<H> Default for ProcessedCandidates<H> {
	fn default() -> Self {
		Self {
			core_indices: Vec::new(),
			candidate_receipt_with_backing_validator_indices: Vec::new(),
		}
	}
}

/// Reads the footprint of queues for a specific origin type.
pub trait QueueFootprinter {
	type Origin;

	fn message_count(origin: Self::Origin) -> u64;
}

impl QueueFootprinter for () {
	type Origin = UmpQueueId;

	fn message_count(_: Self::Origin) -> u64 {
		0
	}
}

/// Aggregate message origin for the `MessageQueue` pallet.
///
/// Can be extended to serve further use-cases besides just UMP. Is stored in storage, so any change
/// to existing values will require a migration.
#[derive(Encode, Decode, Clone, MaxEncodedLen, Eq, PartialEq, RuntimeDebug, TypeInfo)]
pub enum AggregateMessageOrigin {
	/// Inbound upward message.
	#[codec(index = 0)]
	Ump(UmpQueueId),
}

/// Identifies a UMP queue inside the `MessageQueue` pallet.
///
/// It is written in verbose form since future variants like `Here` and `Bridged` are already
/// foreseeable.
#[derive(Encode, Decode, Clone, MaxEncodedLen, Eq, PartialEq, RuntimeDebug, TypeInfo)]
pub enum UmpQueueId {
	/// The message originated from this parachain.
	#[codec(index = 0)]
	Para(ParaId),
}

#[cfg(feature = "runtime-benchmarks")]
impl From<u32> for AggregateMessageOrigin {
	fn from(n: u32) -> Self {
		// Some dummy for the benchmarks.
		Self::Ump(UmpQueueId::Para(n.into()))
	}
}

/// The maximal length of a UMP message.
pub type MaxUmpMessageLenOf<T> =
	<<T as Config>::MessageQueue as EnqueueMessage<AggregateMessageOrigin>>::MaxMessageLen;

#[frame_support::pallet]
pub mod pallet {
	use super::*;

	const STORAGE_VERSION: StorageVersion = StorageVersion::new(1);
	#[pallet::pallet]
	#[pallet::without_storage_info]
	#[pallet::storage_version(STORAGE_VERSION)]
	pub struct Pallet<T>(_);

	#[pallet::config]
	pub trait Config:
		frame_system::Config
		+ shared::Config
		+ paras::Config
		+ dmp::Config
		+ hrmp::Config
		+ configuration::Config
		+ scheduler::Config
	{
		type RuntimeEvent: From<Event<Self>> + IsType<<Self as frame_system::Config>::RuntimeEvent>;
		type DisputesHandler: disputes::DisputesHandler<BlockNumberFor<Self>>;
		type RewardValidators: RewardValidators;

		/// The system message queue.
		///
		/// The message queue provides general queueing and processing functionality. Currently it
		/// replaces the old `UMP` dispatch queue. Other use-cases can be implemented as well by
		/// adding new variants to `AggregateMessageOrigin`.
		type MessageQueue: EnqueueMessage<AggregateMessageOrigin>;

		/// Weight info for the calls of this pallet.
		type WeightInfo: WeightInfo;
	}

	#[pallet::event]
	#[pallet::generate_deposit(pub(super) fn deposit_event)]
	pub enum Event<T: Config> {
		/// A candidate was backed. `[candidate, head_data]`
		CandidateBacked(CandidateReceipt<T::Hash>, HeadData, CoreIndex, GroupIndex),
		/// A candidate was included. `[candidate, head_data]`
		CandidateIncluded(CandidateReceipt<T::Hash>, HeadData, CoreIndex, GroupIndex),
		/// A candidate timed out. `[candidate, head_data]`
		CandidateTimedOut(CandidateReceipt<T::Hash>, HeadData, CoreIndex),
		/// Some upward messages have been received and will be processed.
		UpwardMessagesReceived { from: ParaId, count: u32 },
	}

	#[pallet::error]
	pub enum Error<T> {
		/// Validator index out of bounds.
		ValidatorIndexOutOfBounds,
		/// Candidate submitted but para not scheduled.
		UnscheduledCandidate,
		/// Head data exceeds the configured maximum.
		HeadDataTooLarge,
		/// Code upgrade prematurely.
		PrematureCodeUpgrade,
		/// Output code is too large
		NewCodeTooLarge,
		/// The candidate's relay-parent was not allowed. Either it was
		/// not recent enough or it didn't advance based on the last parachain block.
		DisallowedRelayParent,
		/// Failed to compute group index for the core: either it's out of bounds
		/// or the relay parent doesn't belong to the current session.
		InvalidAssignment,
		/// Invalid group index in core assignment.
		InvalidGroupIndex,
		/// Insufficient (non-majority) backing.
		InsufficientBacking,
		/// Invalid (bad signature, unknown validator, etc.) backing.
		InvalidBacking,
		/// The validation data hash does not match expected.
		ValidationDataHashMismatch,
		/// The downward message queue is not processed correctly.
		IncorrectDownwardMessageHandling,
		/// At least one upward message sent does not pass the acceptance criteria.
		InvalidUpwardMessages,
		/// The candidate didn't follow the rules of HRMP watermark advancement.
		HrmpWatermarkMishandling,
		/// The HRMP messages sent by the candidate is not valid.
		InvalidOutboundHrmp,
		/// The validation code hash of the candidate is not valid.
		InvalidValidationCodeHash,
		/// The `para_head` hash in the candidate descriptor doesn't match the hash of the actual
		/// para head in the commitments.
		ParaHeadMismatch,
	}

	/// Candidates pending availability by `ParaId`. They form a chain starting from the latest
	/// included head of the para.
	/// Use a different prefix post-migration to v1, since the v0 `PendingAvailability` storage
	/// would otherwise have the exact same prefix which could cause undefined behaviour when doing
	/// the migration.
	#[pallet::storage]
	#[pallet::storage_prefix = "V1"]
	pub(crate) type PendingAvailability<T: Config> = StorageMap<
		_,
		Twox64Concat,
		ParaId,
		VecDeque<CandidatePendingAvailability<T::Hash, BlockNumberFor<T>>>,
	>;

	#[pallet::call]
	impl<T: Config> Pallet<T> {}
}

const LOG_TARGET: &str = "runtime::inclusion";

/// The reason that a candidate's outputs were rejected for.
#[cfg_attr(feature = "std", derive(Debug))]
enum AcceptanceCheckErr {
	HeadDataTooLarge,
	/// Code upgrades are not permitted at the current time.
	PrematureCodeUpgrade,
	/// The new runtime blob is too large.
	NewCodeTooLarge,
	/// The candidate violated this DMP acceptance criteria.
	ProcessedDownwardMessages,
	/// The candidate violated this UMP acceptance criteria.
	UpwardMessages,
	/// The candidate violated this HRMP watermark acceptance criteria.
	HrmpWatermark,
	/// The candidate violated this outbound HRMP acceptance criteria.
	OutboundHrmp,
}

impl From<dmp::ProcessedDownwardMessagesAcceptanceErr> for AcceptanceCheckErr {
	fn from(_: dmp::ProcessedDownwardMessagesAcceptanceErr) -> Self {
		Self::ProcessedDownwardMessages
	}
}

impl From<UmpAcceptanceCheckErr> for AcceptanceCheckErr {
	fn from(_: UmpAcceptanceCheckErr) -> Self {
		Self::UpwardMessages
	}
}

impl<BlockNumber> From<hrmp::HrmpWatermarkAcceptanceErr<BlockNumber>> for AcceptanceCheckErr {
	fn from(_: hrmp::HrmpWatermarkAcceptanceErr<BlockNumber>) -> Self {
		Self::HrmpWatermark
	}
}

impl From<hrmp::OutboundHrmpAcceptanceErr> for AcceptanceCheckErr {
	fn from(_: hrmp::OutboundHrmpAcceptanceErr) -> Self {
		Self::OutboundHrmp
	}
}

/// An error returned by [`Pallet::check_upward_messages`] that indicates a violation of one of
/// acceptance criteria rules.
#[cfg_attr(test, derive(PartialEq))]
#[allow(dead_code)]
pub(crate) enum UmpAcceptanceCheckErr {
	/// The maximal number of messages that can be submitted in one batch was exceeded.
	MoreMessagesThanPermitted { sent: u32, permitted: u32 },
	/// The maximal size of a single message was exceeded.
	MessageSize { idx: u32, msg_size: u32, max_size: u32 },
	/// The allowed number of messages in the queue was exceeded.
	CapacityExceeded { count: u64, limit: u64 },
	/// The allowed combined message size in the queue was exceeded.
	TotalSizeExceeded { total_size: u64, limit: u64 },
	/// A para-chain cannot send UMP messages while it is offboarding.
	IsOffboarding,
}

#[cfg(feature = "std")]
impl fmt::Debug for UmpAcceptanceCheckErr {
	fn fmt(&self, fmt: &mut fmt::Formatter) -> fmt::Result {
		match *self {
			UmpAcceptanceCheckErr::MoreMessagesThanPermitted { sent, permitted } => write!(
				fmt,
				"more upward messages than permitted by config ({} > {})",
				sent, permitted,
			),
			UmpAcceptanceCheckErr::MessageSize { idx, msg_size, max_size } => write!(
				fmt,
				"upward message idx {} larger than permitted by config ({} > {})",
				idx, msg_size, max_size,
			),
			UmpAcceptanceCheckErr::CapacityExceeded { count, limit } => write!(
				fmt,
				"the ump queue would have more items than permitted by config ({} > {})",
				count, limit,
			),
			UmpAcceptanceCheckErr::TotalSizeExceeded { total_size, limit } => write!(
				fmt,
				"the ump queue would have grown past the max size permitted by config ({} > {})",
				total_size, limit,
			),
			UmpAcceptanceCheckErr::IsOffboarding => {
				write!(fmt, "upward message rejected because the para is off-boarding")
			},
		}
	}
}

impl<T: Config> Pallet<T> {
	/// Block initialization logic, called by initializer.
	pub(crate) fn initializer_initialize(_now: BlockNumberFor<T>) -> Weight {
		Weight::zero()
	}

	/// Block finalization logic, called by initializer.
	pub(crate) fn initializer_finalize() {}

	/// Handle an incoming session change.
	pub(crate) fn initializer_on_new_session(
		_notification: &crate::initializer::SessionChangeNotification<BlockNumberFor<T>>,
		outgoing_paras: &[ParaId],
	) {
		// unlike most drain methods, drained elements are not cleared on `Drop` of the iterator
		// and require consumption.
		for _ in PendingAvailability::<T>::drain() {}

		Self::cleanup_outgoing_ump_dispatch_queues(outgoing_paras);
	}

	pub(crate) fn cleanup_outgoing_ump_dispatch_queues(outgoing: &[ParaId]) {
		for outgoing_para in outgoing {
			Self::cleanup_outgoing_ump_dispatch_queue(*outgoing_para);
		}
	}

	pub(crate) fn cleanup_outgoing_ump_dispatch_queue(para: ParaId) {
		T::MessageQueue::sweep_queue(AggregateMessageOrigin::Ump(UmpQueueId::Para(para)));
	}

	/// Extract the freed cores based on cores that became available.
	///
	/// Bitfields are expected to have been sanitized already. E.g. via `sanitize_bitfields`!
	///
	/// Updates storage items `PendingAvailability`.
	///
	/// Returns a `Vec` of `CandidateHash`es and their respective `AvailabilityCore`s that became
	/// available, and cores free.
	pub(crate) fn update_pending_availability_and_get_freed_cores(
		validators: &[ValidatorId],
		signed_bitfields: SignedAvailabilityBitfields,
	) -> (Weight, Vec<(CoreIndex, CandidateHash)>) {
		let threshold = availability_threshold(validators.len());

		let mut votes_per_core: BTreeMap<CoreIndex, BTreeSet<ValidatorIndex>> = BTreeMap::new();

		for (checked_bitfield, validator_index) in
			signed_bitfields.into_iter().map(|signed_bitfield| {
				let validator_idx = signed_bitfield.validator_index();
				let checked_bitfield = signed_bitfield.into_payload();
				(checked_bitfield, validator_idx)
			}) {
			for (bit_idx, _) in checked_bitfield.0.iter().enumerate().filter(|(_, is_av)| **is_av) {
				let core_index = CoreIndex(bit_idx as u32);
				votes_per_core
					.entry(core_index)
					.or_insert_with(|| BTreeSet::new())
					.insert(validator_index);
			}
		}

		let mut freed_cores = vec![];
		let mut weight = Weight::zero();

		let pending_paraids: Vec<_> = PendingAvailability::<T>::iter_keys().collect();
		for paraid in pending_paraids {
			PendingAvailability::<T>::mutate(paraid, |candidates| {
				if let Some(candidates) = candidates {
					let mut last_enacted_index: Option<usize> = None;

					for (candidate_index, candidate) in candidates.iter_mut().enumerate() {
						if let Some(validator_indices) = votes_per_core.remove(&candidate.core) {
							for validator_index in validator_indices.iter() {
								// defensive check - this is constructed by loading the
								// availability bitfield record, which is always `Some` if
								// the core is occupied - that's why we're here.
								if let Some(mut bit) =
									candidate.availability_votes.get_mut(validator_index.0 as usize)
								{
									*bit = true;
								}
							}
						}

						// We check for the candidate's availability even if we didn't get any new
						// bitfields for its core, as it may have already been available at a
						// previous block but wasn't enacted due to its predecessors not being
						// available.
						if candidate.availability_votes.count_ones() >= threshold {
							// We can only enact a candidate if we've enacted all of its
							// predecessors already.
							let can_enact = if candidate_index == 0 {
								last_enacted_index == None
							} else {
								let prev_candidate_index = usize::try_from(candidate_index - 1)
									.expect("Previous `if` would have caught a 0 candidate index.");
								matches!(last_enacted_index, Some(old_index) if old_index == prev_candidate_index)
							};

							if can_enact {
								last_enacted_index = Some(candidate_index);
							}
						}
					}

					// Trim the pending availability candidates storage and enact candidates of this
					// para now.
					if let Some(last_enacted_index) = last_enacted_index {
						let evicted_candidates = candidates.drain(0..=last_enacted_index);
						for candidate in evicted_candidates {
							freed_cores.push((candidate.core, candidate.hash));

							let receipt = CommittedCandidateReceipt {
								descriptor: candidate.descriptor,
								commitments: candidate.commitments,
							};

							let has_runtime_upgrade =
								receipt.commitments.new_validation_code.as_ref().map_or(0, |_| 1);
							let u = receipt.commitments.upward_messages.len() as u32;
							let h = receipt.commitments.horizontal_messages.len() as u32;
							let enact_weight = <T as Config>::WeightInfo::enact_candidate(
								u,
								h,
								has_runtime_upgrade,
							);
							Self::enact_candidate(
								candidate.relay_parent_number,
								receipt,
								candidate.backers,
								candidate.availability_votes,
								candidate.core,
								candidate.backing_group,
							);
							weight.saturating_accrue(enact_weight);
						}
					}
				}
			});
		}

		(weight, freed_cores)
	}

	/// Process candidates that have been backed. Provide a set of
	/// candidates along with their scheduled cores.
	///
	/// Candidates of the same paraid should be sorted according to their dependency order (they
	/// should form a chain). If this condition is not met, this function will return an error.
	/// (This really should not happen here, if the candidates were properly sanitised in
	/// paras_inherent).
	pub(crate) fn process_candidates<GV>(
		allowed_relay_parents: &AllowedRelayParentsTracker<T::Hash, BlockNumberFor<T>>,
		candidates: &BTreeMap<ParaId, Vec<(BackedCandidate<T::Hash>, CoreIndex)>>,
		group_validators: GV,
		core_index_enabled: bool,
	) -> Result<ProcessedCandidates<T::Hash>, DispatchError>
	where
		GV: Fn(GroupIndex) -> Option<Vec<ValidatorIndex>>,
	{
		if candidates.is_empty() {
			return Ok(ProcessedCandidates::default())
		}

		let now = frame_system::Pallet::<T>::block_number();
		let validators = shared::ActiveValidatorKeys::<T>::get();

		// Collect candidate receipts with backers.
		let mut candidate_receipt_with_backing_validator_indices =
			Vec::with_capacity(candidates.len());
		let mut core_indices = Vec::with_capacity(candidates.len());

		for (para_id, para_candidates) in candidates {
			let mut latest_head_data = match Self::para_latest_head_data(para_id) {
				None => {
					defensive!("Latest included head data for paraid {:?} is None", para_id);
					continue
				},
				Some(latest_head_data) => latest_head_data,
			};

			for (candidate, core) in para_candidates.iter() {
				let candidate_hash = candidate.candidate().hash();

				// The previous context is None, as it's already checked during candidate
				// sanitization.
				let check_ctx = CandidateCheckContext::<T>::new(None);
				let relay_parent_number = check_ctx.verify_backed_candidate(
					&allowed_relay_parents,
					candidate.candidate(),
					latest_head_data.clone(),
				)?;

				// The candidate based upon relay parent `N` should be backed by a
				// group assigned to core at block `N + 1`. Thus,
				// `relay_parent_number + 1` will always land in the current
				// session.
				let group_idx = scheduler::Pallet::<T>::group_assigned_to_core(
					*core,
					relay_parent_number + One::one(),
				)
				.ok_or_else(|| {
					log::warn!(
						target: LOG_TARGET,
						"Failed to compute group index for candidate {:?}",
						candidate_hash
					);
					Error::<T>::InvalidAssignment
				})?;
				let group_vals =
					group_validators(group_idx).ok_or_else(|| Error::<T>::InvalidGroupIndex)?;

				// Check backing vote count and validity.
				let (backers, backer_idx_and_attestation) = Self::check_backing_votes(
					candidate,
					&validators,
					group_vals,
					core_index_enabled,
				)?;

				// Found a valid candidate.
				latest_head_data = candidate.candidate().commitments.head_data.clone();
				candidate_receipt_with_backing_validator_indices
					.push((candidate.receipt(), backer_idx_and_attestation));
				core_indices.push((*core, *para_id));

				// Update storage now
				PendingAvailability::<T>::mutate(&para_id, |pending_availability| {
					let new_candidate = CandidatePendingAvailability {
						core: *core,
						hash: candidate_hash,
						descriptor: candidate.candidate().descriptor.clone(),
						commitments: candidate.candidate().commitments.clone(),
						// initialize all availability votes to 0.
						availability_votes: bitvec::bitvec![u8, BitOrderLsb0; 0; validators.len()],
						relay_parent_number,
						backers: backers.to_bitvec(),
						backed_in_number: now,
						backing_group: group_idx,
					};

					if let Some(pending_availability) = pending_availability {
						pending_availability.push_back(new_candidate);
					} else {
						*pending_availability =
							Some([new_candidate].into_iter().collect::<VecDeque<_>>())
					}
				});

				// Deposit backed event.
				Self::deposit_event(Event::<T>::CandidateBacked(
					candidate.candidate().to_plain(),
					candidate.candidate().commitments.head_data.clone(),
					*core,
					group_idx,
				));
			}
		}

		Ok(ProcessedCandidates::<T::Hash> {
			core_indices,
			candidate_receipt_with_backing_validator_indices,
		})
	}

	// Get the latest backed output head data of this para (including pending availability).
	pub(crate) fn para_latest_head_data(para_id: &ParaId) -> Option<HeadData> {
		match PendingAvailability::<T>::get(para_id).and_then(|pending_candidates| {
			pending_candidates.back().map(|x| x.commitments.head_data.clone())
		}) {
			Some(head_data) => Some(head_data),
			None => paras::Heads::<T>::get(para_id),
		}
	}

	// Get the relay parent number of the most recent candidate (including pending availability).
	pub(crate) fn para_most_recent_context(para_id: &ParaId) -> Option<BlockNumberFor<T>> {
		match PendingAvailability::<T>::get(para_id)
			.and_then(|pending_candidates| pending_candidates.back().map(|x| x.relay_parent_number))
		{
			Some(relay_parent_number) => Some(relay_parent_number),
			None => paras::MostRecentContext::<T>::get(para_id),
		}
	}

	fn check_backing_votes(
		backed_candidate: &BackedCandidate<T::Hash>,
		validators: &[ValidatorId],
		group_vals: Vec<ValidatorIndex>,
		core_index_enabled: bool,
	) -> Result<(BitVec<u8, BitOrderLsb0>, Vec<(ValidatorIndex, ValidityAttestation)>), Error<T>> {
		let minimum_backing_votes = configuration::ActiveConfig::<T>::get().minimum_backing_votes;

		let mut backers = bitvec::bitvec![u8, BitOrderLsb0; 0; validators.len()];
		let signing_context = SigningContext {
			parent_hash: backed_candidate.descriptor().relay_parent(),
			session_index: shared::CurrentSessionIndex::<T>::get(),
		};

		let (validator_indices, _) =
			backed_candidate.validator_indices_and_core_index(core_index_enabled);

		// check the signatures in the backing and that it is a majority.
		let maybe_amount_validated = polkadot_primitives::check_candidate_backing(
			backed_candidate.candidate().hash(),
			backed_candidate.validity_votes(),
			validator_indices,
			&signing_context,
			group_vals.len(),
			|intra_group_vi| {
				group_vals
					.get(intra_group_vi)
					.and_then(|vi| validators.get(vi.0 as usize))
					.map(|v| v.clone())
			},
		);

		match maybe_amount_validated {
			Ok(amount_validated) => ensure!(
				amount_validated >=
					effective_minimum_backing_votes(group_vals.len(), minimum_backing_votes),
				Error::<T>::InsufficientBacking,
			),
			Err(()) => {
				Err(Error::<T>::InvalidBacking)?;
			},
		}

		let mut backer_idx_and_attestation =
			Vec::<(ValidatorIndex, ValidityAttestation)>::with_capacity(
				validator_indices.count_ones(),
			);

		for ((bit_idx, _), attestation) in validator_indices
			.iter()
			.enumerate()
			.filter(|(_, signed)| **signed)
			.zip(backed_candidate.validity_votes().iter().cloned())
		{
			let val_idx = group_vals.get(bit_idx).expect("this query succeeded above; qed");
			backer_idx_and_attestation.push((*val_idx, attestation));

			backers.set(val_idx.0 as _, true);
		}

		Ok((backers, backer_idx_and_attestation))
	}

	/// Run the acceptance criteria checks on the given candidate commitments.
	pub(crate) fn check_validation_outputs_for_runtime_api(
		para_id: ParaId,
		relay_parent_number: BlockNumberFor<T>,
		validation_outputs: polkadot_primitives::CandidateCommitments,
	) -> bool {
		let prev_context = Self::para_most_recent_context(&para_id);
		let check_ctx = CandidateCheckContext::<T>::new(prev_context);

		if check_ctx
			.check_validation_outputs(
				para_id,
				relay_parent_number,
				&validation_outputs.head_data,
				&validation_outputs.new_validation_code,
				validation_outputs.processed_downward_messages,
				&validation_outputs.upward_messages,
				BlockNumberFor::<T>::from(validation_outputs.hrmp_watermark),
				&validation_outputs.horizontal_messages,
			)
			.is_err()
		{
			log::debug!(
				target: LOG_TARGET,
				"Validation outputs checking for parachain `{}` failed",
				u32::from(para_id),
			);
			false
		} else {
			true
		}
	}

	fn enact_candidate(
		relay_parent_number: BlockNumberFor<T>,
		receipt: CommittedCandidateReceipt<T::Hash>,
		backers: BitVec<u8, BitOrderLsb0>,
		availability_votes: BitVec<u8, BitOrderLsb0>,
		core_index: CoreIndex,
		backing_group: GroupIndex,
	) {
		let plain = receipt.to_plain();
		let commitments = receipt.commitments;
		let config = configuration::ActiveConfig::<T>::get();

		T::RewardValidators::reward_backing(
			backers
				.iter()
				.enumerate()
				.filter(|(_, backed)| **backed)
				.map(|(i, _)| ValidatorIndex(i as _)),
		);

		T::RewardValidators::reward_bitfields(
			availability_votes
				.iter()
				.enumerate()
				.filter(|(_, voted)| **voted)
				.map(|(i, _)| ValidatorIndex(i as _)),
		);

		if let Some(new_code) = commitments.new_validation_code {
			// Block number of candidate's inclusion.
			let now = frame_system::Pallet::<T>::block_number();

<<<<<<< HEAD
			weight.saturating_add(paras::Pallet::<T>::schedule_code_upgrade(
				receipt.descriptor.para_id(),
=======
			paras::Pallet::<T>::schedule_code_upgrade(
				receipt.descriptor.para_id,
>>>>>>> 09035a7d
				new_code,
				now,
				&config,
				UpgradeStrategy::SetGoAheadSignal,
			);
		}

		// enact the messaging facet of the candidate.
<<<<<<< HEAD
		weight.saturating_accrue(dmp::Pallet::<T>::prune_dmq(
			receipt.descriptor.para_id(),
			commitments.processed_downward_messages,
		));
		weight.saturating_accrue(Self::receive_upward_messages(
			receipt.descriptor.para_id(),
			commitments.upward_messages.as_slice(),
		));
		weight.saturating_accrue(hrmp::Pallet::<T>::prune_hrmp(
			receipt.descriptor.para_id(),
			BlockNumberFor::<T>::from(commitments.hrmp_watermark),
		));
		weight.saturating_accrue(hrmp::Pallet::<T>::queue_outbound_hrmp(
			receipt.descriptor.para_id(),
=======
		dmp::Pallet::<T>::prune_dmq(
			receipt.descriptor.para_id,
			commitments.processed_downward_messages,
		);
		Self::receive_upward_messages(
			receipt.descriptor.para_id,
			commitments.upward_messages.as_slice(),
		);
		hrmp::Pallet::<T>::prune_hrmp(
			receipt.descriptor.para_id,
			BlockNumberFor::<T>::from(commitments.hrmp_watermark),
		);
		hrmp::Pallet::<T>::queue_outbound_hrmp(
			receipt.descriptor.para_id,
>>>>>>> 09035a7d
			commitments.horizontal_messages,
		);

		Self::deposit_event(Event::<T>::CandidateIncluded(
			plain,
			commitments.head_data.clone(),
			core_index,
			backing_group,
		));

<<<<<<< HEAD
		weight.saturating_add(paras::Pallet::<T>::note_new_head(
			receipt.descriptor.para_id(),
=======
		paras::Pallet::<T>::note_new_head(
			receipt.descriptor.para_id,
>>>>>>> 09035a7d
			commitments.head_data,
			relay_parent_number,
		);
	}

	pub(crate) fn relay_dispatch_queue_size(para_id: ParaId) -> (u32, u32) {
		let fp = T::MessageQueue::footprint(AggregateMessageOrigin::Ump(UmpQueueId::Para(para_id)));
		(fp.storage.count as u32, fp.storage.size as u32)
	}

	/// Check that all the upward messages sent by a candidate pass the acceptance criteria.
	pub(crate) fn check_upward_messages(
		config: &HostConfiguration<BlockNumberFor<T>>,
		para: ParaId,
		upward_messages: &[UpwardMessage],
	) -> Result<(), UmpAcceptanceCheckErr> {
		// Cannot send UMP messages while off-boarding.
		if paras::Pallet::<T>::is_offboarding(para) {
			ensure!(upward_messages.is_empty(), UmpAcceptanceCheckErr::IsOffboarding);
		}

		let additional_msgs = upward_messages.len() as u32;
		if additional_msgs > config.max_upward_message_num_per_candidate {
			return Err(UmpAcceptanceCheckErr::MoreMessagesThanPermitted {
				sent: additional_msgs,
				permitted: config.max_upward_message_num_per_candidate,
			})
		}

		let (para_queue_count, mut para_queue_size) = Self::relay_dispatch_queue_size(para);

		if para_queue_count.saturating_add(additional_msgs) > config.max_upward_queue_count {
			return Err(UmpAcceptanceCheckErr::CapacityExceeded {
				count: para_queue_count.saturating_add(additional_msgs).into(),
				limit: config.max_upward_queue_count.into(),
			})
		}

		for (idx, msg) in upward_messages.into_iter().enumerate() {
			let msg_size = msg.len() as u32;
			if msg_size > config.max_upward_message_size {
				return Err(UmpAcceptanceCheckErr::MessageSize {
					idx: idx as u32,
					msg_size,
					max_size: config.max_upward_message_size,
				})
			}
			// make sure that the queue is not overfilled.
			// we do it here only once since returning false invalidates the whole relay-chain
			// block.
			if para_queue_size.saturating_add(msg_size) > config.max_upward_queue_size {
				return Err(UmpAcceptanceCheckErr::TotalSizeExceeded {
					total_size: para_queue_size.saturating_add(msg_size).into(),
					limit: config.max_upward_queue_size.into(),
				})
			}
			para_queue_size.saturating_accrue(msg_size);
		}

		Ok(())
	}

	/// Enqueues `upward_messages` from a `para`'s accepted candidate block.
	///
	/// This function is infallible since the candidate was already accepted and we therefore need
	/// to deal with the messages as given. Messages that are too long will be ignored since such
	/// candidates should have already been rejected in [`Self::check_upward_messages`].
	pub(crate) fn receive_upward_messages(para: ParaId, upward_messages: &[Vec<u8>]) {
		let bounded = upward_messages
			.iter()
			.filter_map(|d| {
				BoundedSlice::try_from(&d[..])
					.map_err(|e| {
						defensive!("Accepted candidate contains too long msg, len=", d.len());
						e
					})
					.ok()
			})
			.collect();
		Self::receive_bounded_upward_messages(para, bounded)
	}

	/// Enqueues storage-bounded `upward_messages` from a `para`'s accepted candidate block.
	pub(crate) fn receive_bounded_upward_messages(
		para: ParaId,
		messages: Vec<BoundedSlice<'_, u8, MaxUmpMessageLenOf<T>>>,
	) {
		let count = messages.len() as u32;
		if count == 0 {
			return
		}

		T::MessageQueue::enqueue_messages(
			messages.into_iter(),
			AggregateMessageOrigin::Ump(UmpQueueId::Para(para)),
		);
		Self::deposit_event(Event::UpwardMessagesReceived { from: para, count });
	}

	/// Cleans up all timed out candidates as well as their descendant candidates.
	///
	/// Returns a vector of cleaned-up core IDs.
	pub(crate) fn free_timedout() -> Vec<CoreIndex> {
		let timeout_pred = scheduler::Pallet::<T>::availability_timeout_predicate();

		let timed_out: Vec<_> = Self::free_failed_cores(
			|candidate| timeout_pred(candidate.backed_in_number).timed_out,
			None,
		)
		.collect();

		let mut timed_out_cores = Vec::with_capacity(timed_out.len());
		for candidate in timed_out.iter() {
			timed_out_cores.push(candidate.core);

			let receipt = CandidateReceipt {
				descriptor: candidate.descriptor.clone(),
				commitments_hash: candidate.commitments.hash(),
			};

			Self::deposit_event(Event::<T>::CandidateTimedOut(
				receipt,
				candidate.commitments.head_data.clone(),
				candidate.core,
			));
		}

		timed_out_cores
	}

	/// Cleans up all cores pending availability occupied by one of the disputed candidates or which
	/// are descendants of a disputed candidate.
	///
	/// Returns a vector of cleaned-up core IDs, along with the evicted candidate hashes.
	pub(crate) fn free_disputed(
		disputed: &BTreeSet<CandidateHash>,
	) -> Vec<(CoreIndex, CandidateHash)> {
		Self::free_failed_cores(
			|candidate| disputed.contains(&candidate.hash),
			Some(disputed.len()),
		)
		.map(|candidate| (candidate.core, candidate.hash))
		.collect()
	}

	// Clean up cores whose candidates are deemed as failed by the predicate. `pred` returns true if
	// a candidate is considered failed.
	// A failed candidate also frees all subsequent cores which hold descendants of said candidate.
	fn free_failed_cores<
		P: Fn(&CandidatePendingAvailability<T::Hash, BlockNumberFor<T>>) -> bool,
	>(
		pred: P,
		capacity_hint: Option<usize>,
	) -> impl Iterator<Item = CandidatePendingAvailability<T::Hash, BlockNumberFor<T>>> {
		let mut earliest_dropped_indices: BTreeMap<ParaId, usize> = BTreeMap::new();

		for (para_id, pending_candidates) in PendingAvailability::<T>::iter() {
			// We assume that pending candidates are stored in dependency order. So we need to store
			// the earliest dropped candidate. All others that follow will get freed as well.
			let mut earliest_dropped_idx = None;
			for (index, candidate) in pending_candidates.iter().enumerate() {
				if pred(candidate) {
					earliest_dropped_idx = Some(index);
					// Since we're looping the candidates in dependency order, we've found the
					// earliest failed index for this paraid.
					break;
				}
			}

			if let Some(earliest_dropped_idx) = earliest_dropped_idx {
				earliest_dropped_indices.insert(para_id, earliest_dropped_idx);
			}
		}

		let mut cleaned_up_cores =
			if let Some(capacity) = capacity_hint { Vec::with_capacity(capacity) } else { vec![] };

		for (para_id, earliest_dropped_idx) in earliest_dropped_indices {
			// Do cleanups and record the cleaned up cores
			PendingAvailability::<T>::mutate(&para_id, |record| {
				if let Some(record) = record {
					let cleaned_up = record.drain(earliest_dropped_idx..);
					cleaned_up_cores.extend(cleaned_up);
				}
			});
		}

		cleaned_up_cores.into_iter()
	}

	/// Forcibly enact the pending candidates of the given paraid as though they had been deemed
	/// available by bitfields.
	///
	/// Is a no-op if there is no candidate pending availability for this para-id.
	/// If there are multiple candidates pending availability for this para-id, it will enact all of
	/// them. This should generally not be used but it is useful during execution of Runtime APIs,
	/// where the changes to the state are expected to be discarded directly after.
	pub(crate) fn force_enact(para: ParaId) {
		PendingAvailability::<T>::mutate(&para, |candidates| {
			if let Some(candidates) = candidates {
				for candidate in candidates.drain(..) {
					let receipt = CommittedCandidateReceipt {
						descriptor: candidate.descriptor,
						commitments: candidate.commitments,
					};

					Self::enact_candidate(
						candidate.relay_parent_number,
						receipt,
						candidate.backers,
						candidate.availability_votes,
						candidate.core,
						candidate.backing_group,
					);
				}
			}
		});
	}

	/// Returns the first `CommittedCandidateReceipt` pending availability for the para provided, if
	/// any.
	pub(crate) fn candidate_pending_availability(
		para: ParaId,
	) -> Option<CommittedCandidateReceipt<T::Hash>> {
		PendingAvailability::<T>::get(&para).and_then(|p| {
			p.get(0).map(|p| CommittedCandidateReceipt {
				descriptor: p.descriptor.clone(),
				commitments: p.commitments.clone(),
			})
		})
	}

	/// Returns all the `CommittedCandidateReceipt` pending availability for the para provided, if
	/// any.
	pub(crate) fn candidates_pending_availability(
		para: ParaId,
	) -> Vec<CommittedCandidateReceipt<T::Hash>> {
		<PendingAvailability<T>>::get(&para)
			.map(|candidates| {
				candidates
					.into_iter()
					.map(|candidate| CommittedCandidateReceipt {
						descriptor: candidate.descriptor.clone(),
						commitments: candidate.commitments.clone(),
					})
					.collect()
			})
			.unwrap_or_default()
	}

	/// Returns the metadata around the first candidate pending availability for the
	/// para provided, if any.
	pub(crate) fn pending_availability(
		para: ParaId,
	) -> Option<CandidatePendingAvailability<T::Hash, BlockNumberFor<T>>> {
		PendingAvailability::<T>::get(&para).and_then(|p| p.get(0).cloned())
	}

	/// Returns the metadata around the candidate pending availability occupying the supplied core,
	/// if any.
	pub(crate) fn pending_availability_with_core(
		para: ParaId,
		core: CoreIndex,
	) -> Option<CandidatePendingAvailability<T::Hash, BlockNumberFor<T>>> {
		PendingAvailability::<T>::get(&para)
			.and_then(|p| p.iter().find(|c| c.core == core).cloned())
	}
}

const fn availability_threshold(n_validators: usize) -> usize {
	supermajority_threshold(n_validators)
}

impl AcceptanceCheckErr {
	/// Returns the same error so that it can be threaded through a needle of `DispatchError` and
	/// ultimately returned from a `Dispatchable`.
	fn strip_into_dispatch_err<T: Config>(self) -> Error<T> {
		use AcceptanceCheckErr::*;
		match self {
			HeadDataTooLarge => Error::<T>::HeadDataTooLarge,
			PrematureCodeUpgrade => Error::<T>::PrematureCodeUpgrade,
			NewCodeTooLarge => Error::<T>::NewCodeTooLarge,
			ProcessedDownwardMessages => Error::<T>::IncorrectDownwardMessageHandling,
			UpwardMessages => Error::<T>::InvalidUpwardMessages,
			HrmpWatermark => Error::<T>::HrmpWatermarkMishandling,
			OutboundHrmp => Error::<T>::InvalidOutboundHrmp,
		}
	}
}

impl<T: Config> OnQueueChanged<AggregateMessageOrigin> for Pallet<T> {
	// Write back the remaining queue capacity into `relay_dispatch_queue_remaining_capacity`.
	fn on_queue_changed(origin: AggregateMessageOrigin, fp: QueueFootprint) {
		let para = match origin {
			AggregateMessageOrigin::Ump(UmpQueueId::Para(p)) => p,
		};
		let QueueFootprint { storage: Footprint { count, size }, .. } = fp;
		let (count, size) = (count.saturated_into(), size.saturated_into());
		// TODO paritytech/polkadot#6283: Remove all usages of `relay_dispatch_queue_size`
		#[allow(deprecated)]
		well_known_keys::relay_dispatch_queue_size_typed(para).set((count, size));

		let config = configuration::ActiveConfig::<T>::get();
		let remaining_count = config.max_upward_queue_count.saturating_sub(count);
		let remaining_size = config.max_upward_queue_size.saturating_sub(size);
		well_known_keys::relay_dispatch_queue_remaining_capacity(para)
			.set((remaining_count, remaining_size));
	}
}

/// A collection of data required for checking a candidate.
pub(crate) struct CandidateCheckContext<T: Config> {
	config: configuration::HostConfiguration<BlockNumberFor<T>>,
	prev_context: Option<BlockNumberFor<T>>,
}

impl<T: Config> CandidateCheckContext<T> {
	pub(crate) fn new(prev_context: Option<BlockNumberFor<T>>) -> Self {
		Self { config: configuration::ActiveConfig::<T>::get(), prev_context }
	}

	/// Execute verification of the candidate.
	///
	/// Assures:
	///  * relay-parent in-bounds
	///  * code hash of commitments matches current code hash
	///  * para head in the descriptor and commitments match
	///
	/// Returns the relay-parent block number.
	pub(crate) fn verify_backed_candidate(
		&self,
		allowed_relay_parents: &AllowedRelayParentsTracker<T::Hash, BlockNumberFor<T>>,
		backed_candidate_receipt: &CommittedCandidateReceipt<<T as frame_system::Config>::Hash>,
		parent_head_data: HeadData,
	) -> Result<BlockNumberFor<T>, Error<T>> {
		let para_id = backed_candidate_receipt.descriptor.para_id();
		let relay_parent = backed_candidate_receipt.descriptor.relay_parent();

		// Check that the relay-parent is one of the allowed relay-parents.
		let (relay_parent_storage_root, relay_parent_number) = {
			match allowed_relay_parents.acquire_info(relay_parent, self.prev_context) {
				None => return Err(Error::<T>::DisallowedRelayParent),
				Some(info) => info,
			}
		};

		{
			let persisted_validation_data = make_persisted_validation_data_with_parent::<T>(
				relay_parent_number,
				relay_parent_storage_root,
				parent_head_data,
			);

			let expected = persisted_validation_data.hash();

			ensure!(
				expected == backed_candidate_receipt.descriptor.persisted_validation_data_hash(),
				Error::<T>::ValidationDataHashMismatch,
			);
		}

		let validation_code_hash = paras::CurrentCodeHash::<T>::get(para_id)
			// A candidate for a parachain without current validation code is not scheduled.
			.ok_or_else(|| Error::<T>::UnscheduledCandidate)?;
		ensure!(
			backed_candidate_receipt.descriptor.validation_code_hash() == validation_code_hash,
			Error::<T>::InvalidValidationCodeHash,
		);

		ensure!(
			backed_candidate_receipt.descriptor.para_head() ==
				backed_candidate_receipt.commitments.head_data.hash(),
			Error::<T>::ParaHeadMismatch,
		);

		if let Err(err) = self.check_validation_outputs(
			para_id,
			relay_parent_number,
			&backed_candidate_receipt.commitments.head_data,
			&backed_candidate_receipt.commitments.new_validation_code,
			backed_candidate_receipt.commitments.processed_downward_messages,
			&backed_candidate_receipt.commitments.upward_messages,
			BlockNumberFor::<T>::from(backed_candidate_receipt.commitments.hrmp_watermark),
			&backed_candidate_receipt.commitments.horizontal_messages,
		) {
			log::debug!(
				target: LOG_TARGET,
				"Validation outputs checking during inclusion of a candidate {:?} for parachain `{}` failed",
				backed_candidate_receipt.hash(),
				u32::from(para_id),
			);
			Err(err.strip_into_dispatch_err::<T>())?;
		};
		Ok(relay_parent_number)
	}

	/// Check the given outputs after candidate validation on whether it passes the acceptance
	/// criteria.
	///
	/// The things that are checked can be roughly divided into limits and minimums.
	///
	/// Limits are things like max message queue sizes and max head data size.
	///
	/// Minimums are things like the minimum amount of messages that must be processed
	/// by the parachain block.
	///
	/// Limits are checked against the current state. The parachain block must be acceptable
	/// by the current relay-chain state regardless of whether it was acceptable at some relay-chain
	/// state in the past.
	///
	/// Minimums are checked against the current state but modulated by
	/// considering the information available at the relay-parent of the parachain block.
	fn check_validation_outputs(
		&self,
		para_id: ParaId,
		relay_parent_number: BlockNumberFor<T>,
		head_data: &HeadData,
		new_validation_code: &Option<polkadot_primitives::ValidationCode>,
		processed_downward_messages: u32,
		upward_messages: &[polkadot_primitives::UpwardMessage],
		hrmp_watermark: BlockNumberFor<T>,
		horizontal_messages: &[polkadot_primitives::OutboundHrmpMessage<ParaId>],
	) -> Result<(), AcceptanceCheckErr> {
		ensure!(
			head_data.0.len() <= self.config.max_head_data_size as _,
			AcceptanceCheckErr::HeadDataTooLarge,
		);

		// if any, the code upgrade attempt is allowed.
		if let Some(new_validation_code) = new_validation_code {
			ensure!(
				paras::Pallet::<T>::can_upgrade_validation_code(para_id),
				AcceptanceCheckErr::PrematureCodeUpgrade,
			);
			ensure!(
				new_validation_code.0.len() <= self.config.max_code_size as _,
				AcceptanceCheckErr::NewCodeTooLarge,
			);
		}

		// check if the candidate passes the messaging acceptance criteria
		dmp::Pallet::<T>::check_processed_downward_messages(
			para_id,
			relay_parent_number,
			processed_downward_messages,
		)?;
		Pallet::<T>::check_upward_messages(&self.config, para_id, upward_messages)?;
		hrmp::Pallet::<T>::check_hrmp_watermark(para_id, relay_parent_number, hrmp_watermark)?;
		hrmp::Pallet::<T>::check_outbound_hrmp(&self.config, para_id, horizontal_messages)?;

		Ok(())
	}
}

impl<T: Config> QueueFootprinter for Pallet<T> {
	type Origin = UmpQueueId;

	fn message_count(origin: Self::Origin) -> u64 {
		T::MessageQueue::footprint(AggregateMessageOrigin::Ump(origin)).storage.count
	}
}<|MERGE_RESOLUTION|>--- conflicted
+++ resolved
@@ -888,13 +888,8 @@
 			// Block number of candidate's inclusion.
 			let now = frame_system::Pallet::<T>::block_number();
 
-<<<<<<< HEAD
-			weight.saturating_add(paras::Pallet::<T>::schedule_code_upgrade(
+			paras::Pallet::<T>::schedule_code_upgrade(
 				receipt.descriptor.para_id(),
-=======
-			paras::Pallet::<T>::schedule_code_upgrade(
-				receipt.descriptor.para_id,
->>>>>>> 09035a7d
 				new_code,
 				now,
 				&config,
@@ -903,37 +898,20 @@
 		}
 
 		// enact the messaging facet of the candidate.
-<<<<<<< HEAD
-		weight.saturating_accrue(dmp::Pallet::<T>::prune_dmq(
+		dmp::Pallet::<T>::prune_dmq(
 			receipt.descriptor.para_id(),
-			commitments.processed_downward_messages,
-		));
-		weight.saturating_accrue(Self::receive_upward_messages(
-			receipt.descriptor.para_id(),
-			commitments.upward_messages.as_slice(),
-		));
-		weight.saturating_accrue(hrmp::Pallet::<T>::prune_hrmp(
-			receipt.descriptor.para_id(),
-			BlockNumberFor::<T>::from(commitments.hrmp_watermark),
-		));
-		weight.saturating_accrue(hrmp::Pallet::<T>::queue_outbound_hrmp(
-			receipt.descriptor.para_id(),
-=======
-		dmp::Pallet::<T>::prune_dmq(
-			receipt.descriptor.para_id,
 			commitments.processed_downward_messages,
 		);
 		Self::receive_upward_messages(
-			receipt.descriptor.para_id,
+			receipt.descriptor.para_id(),
 			commitments.upward_messages.as_slice(),
 		);
 		hrmp::Pallet::<T>::prune_hrmp(
-			receipt.descriptor.para_id,
+			receipt.descriptor.para_id(),
 			BlockNumberFor::<T>::from(commitments.hrmp_watermark),
 		);
 		hrmp::Pallet::<T>::queue_outbound_hrmp(
-			receipt.descriptor.para_id,
->>>>>>> 09035a7d
+			receipt.descriptor.para_id(),
 			commitments.horizontal_messages,
 		);
 
@@ -944,13 +922,8 @@
 			backing_group,
 		));
 
-<<<<<<< HEAD
-		weight.saturating_add(paras::Pallet::<T>::note_new_head(
+		paras::Pallet::<T>::note_new_head(
 			receipt.descriptor.para_id(),
-=======
-		paras::Pallet::<T>::note_new_head(
-			receipt.descriptor.para_id,
->>>>>>> 09035a7d
 			commitments.head_data,
 			relay_parent_number,
 		);
