// Copyright (C) Parity Technologies (UK) Ltd.
// This file is part of Cumulus.

// Cumulus is free software: you can redistribute it and/or modify
// it under the terms of the GNU General Public License as published by
// the Free Software Foundation, either version 3 of the License, or
// (at your option) any later version.

// Cumulus is distributed in the hope that it will be useful,
// but WITHOUT ANY WARRANTY; without even the implied warranty of
// MERCHANTABILITY or FITNESS FOR A PARTICULAR PURPOSE.  See the
// GNU General Public License for more details.

// You should have received a copy of the GNU General Public License
// along with Cumulus.  If not, see <http://www.gnu.org/licenses/>.

//! # Bridge Hub Rococo Runtime
//!
//! This runtime currently supports bridging between:
//! - Rococo <> Westend
//! - Rococo <> Rococo Bulletin

#![cfg_attr(not(feature = "std"), no_std)]
// `construct_runtime!` does a lot of recursion and requires us to increase the limit to 256.
#![recursion_limit = "256"]

// Make the WASM binary available.
#[cfg(feature = "std")]
include!(concat!(env!("OUT_DIR"), "/wasm_binary.rs"));

pub mod bridge_common_config;
pub mod bridge_to_bulletin_config;
pub mod bridge_to_ethereum_config;
pub mod bridge_to_westend_config;
mod weights;
pub mod xcm_config;

use bridge_runtime_common::extensions::{
	check_obsolete_extension::{
		CheckAndBoostBridgeGrandpaTransactions, CheckAndBoostBridgeParachainsTransactions,
	},
	refund_relayer_extension::RefundableParachain,
};
use cumulus_pallet_parachain_system::RelayNumberMonotonicallyIncreases;
use snowbridge_beacon_primitives::{Fork, ForkVersions};
use snowbridge_core::{
	gwei, meth,
	outbound::{Command, Fee},
	AgentId, AllowSiblingsOnly, PricingParameters, Rewards,
};
use snowbridge_router_primitives::inbound::MessageToXcm;
use sp_api::impl_runtime_apis;
use sp_core::{crypto::KeyTypeId, OpaqueMetadata, H160};
use sp_runtime::{
	create_runtime_str, generic, impl_opaque_keys,
	traits::{Block as BlockT, Keccak256},
	transaction_validity::{TransactionSource, TransactionValidity},
	ApplyExtrinsicResult, FixedU128,
};

use sp_std::prelude::*;
#[cfg(feature = "std")]
use sp_version::NativeVersion;
use sp_version::RuntimeVersion;

use cumulus_primitives_core::ParaId;
use frame_support::{
	construct_runtime, derive_impl,
	dispatch::DispatchClass,
	genesis_builder_helper::{build_state, get_preset},
	parameter_types,
	traits::{ConstBool, ConstU32, ConstU64, ConstU8, Get, TransformOrigin},
	weights::{ConstantMultiplier, Weight},
	PalletId,
};
use frame_system::{
	limits::{BlockLength, BlockWeights},
	EnsureRoot,
};
use testnet_parachains_constants::rococo::{
	consensus::*, currency::*, fee::WeightToFee, snowbridge::INBOUND_QUEUE_PALLET_INDEX, time::*,
};

use bp_runtime::HeaderId;
use bridge_hub_common::{
	message_queue::{NarrowOriginToSibling, ParaIdToSibling},
	AggregateMessageOrigin,
};
use pallet_xcm::EnsureXcm;
pub use sp_consensus_aura::sr25519::AuthorityId as AuraId;
pub use sp_runtime::{MultiAddress, Perbill, Permill};
use xcm::VersionedLocation;
use xcm_config::{TreasuryAccount, XcmOriginToTransactDispatchOrigin, XcmRouter};

#[cfg(any(feature = "std", test))]
pub use sp_runtime::BuildStorage;

use polkadot_runtime_common::{BlockHashCount, SlowAdjustingFeeUpdate};
use rococo_runtime_constants::system_parachain::{ASSET_HUB_ID, BRIDGE_HUB_ID};
use xcm::latest::prelude::*;

use weights::{BlockExecutionWeight, ExtrinsicBaseWeight, RocksDbWeight};

use parachains_common::{
	impls::DealWithFees, AccountId, Balance, BlockNumber, Hash, Header, Nonce, Signature,
	AVERAGE_ON_INITIALIZE_RATIO, NORMAL_DISPATCH_RATIO,
};

#[cfg(feature = "runtime-benchmarks")]
use benchmark_helpers::DoNothingRouter;

/// The address format for describing accounts.
pub type Address = MultiAddress<AccountId, ()>;

/// Block type as expected by this runtime.
pub type Block = generic::Block<Header, UncheckedExtrinsic>;

/// A Block signed with a Justification
pub type SignedBlock = generic::SignedBlock<Block>;

/// BlockId type as expected by this runtime.
pub type BlockId = generic::BlockId<Block>;

/// The TransactionExtension to the basic transaction logic.
pub type TxExtension = (
	frame_system::CheckNonZeroSender<Runtime>,
	frame_system::CheckSpecVersion<Runtime>,
	frame_system::CheckTxVersion<Runtime>,
	frame_system::CheckGenesis<Runtime>,
	frame_system::CheckEra<Runtime>,
	frame_system::CheckNonce<Runtime>,
	frame_system::CheckWeight<Runtime>,
	pallet_transaction_payment::ChargeTransactionPayment<Runtime>,
	BridgeRejectObsoleteHeadersAndMessages,
	(
		bridge_to_westend_config::OnBridgeHubRococoRefundBridgeHubWestendMessages,
		bridge_to_bulletin_config::OnBridgeHubRococoRefundRococoBulletinMessages,
	),
	cumulus_primitives_storage_weight_reclaim::StorageWeightReclaim<Runtime>,
);

/// Unchecked extrinsic type as expected by this runtime.
pub type UncheckedExtrinsic =
	generic::UncheckedExtrinsic<Address, RuntimeCall, Signature, TxExtension>;

/// Migrations to apply on runtime upgrade.
pub type Migrations = (
	pallet_collator_selection::migration::v2::MigrationToV2<Runtime>,
	pallet_multisig::migrations::v1::MigrateToV1<Runtime>,
	InitStorageVersions,
	cumulus_pallet_xcmp_queue::migration::v4::MigrationToV4<Runtime>,
	// unreleased
	snowbridge_pallet_system::migration::v0::InitializeOnUpgrade<
		Runtime,
		ConstU32<BRIDGE_HUB_ID>,
		ConstU32<ASSET_HUB_ID>,
	>,
	// permanent
	pallet_xcm::migration::MigrateToLatestXcmVersion<Runtime>,
);

/// Migration to initialize storage versions for pallets added after genesis.
///
/// Ideally this would be done automatically (see
/// <https://github.com/paritytech/polkadot-sdk/pull/1297>), but it probably won't be ready for some
/// time and it's beneficial to get try-runtime-cli on-runtime-upgrade checks into the CI, so we're
/// doing it manually.
pub struct InitStorageVersions;

impl frame_support::traits::OnRuntimeUpgrade for InitStorageVersions {
	fn on_runtime_upgrade() -> Weight {
		use frame_support::traits::{GetStorageVersion, StorageVersion};
		use sp_runtime::traits::Saturating;

		let mut writes = 0;

		if PolkadotXcm::on_chain_storage_version() == StorageVersion::new(0) {
			PolkadotXcm::in_code_storage_version().put::<PolkadotXcm>();
			writes.saturating_inc();
		}

		if Balances::on_chain_storage_version() == StorageVersion::new(0) {
			Balances::in_code_storage_version().put::<Balances>();
			writes.saturating_inc();
		}

		<Runtime as frame_system::Config>::DbWeight::get().reads_writes(2, writes)
	}
}

/// Executive: handles dispatch to the various modules.
pub type Executive = frame_executive::Executive<
	Runtime,
	Block,
	frame_system::ChainContext<Runtime>,
	Runtime,
	AllPalletsWithSystem,
	Migrations,
>;

impl_opaque_keys! {
	pub struct SessionKeys {
		pub aura: Aura,
	}
}

#[sp_version::runtime_version]
pub const VERSION: RuntimeVersion = RuntimeVersion {
	spec_name: create_runtime_str!("bridge-hub-rococo"),
	impl_name: create_runtime_str!("bridge-hub-rococo"),
	authoring_version: 1,
	spec_version: 1_011_000,
	impl_version: 0,
	apis: RUNTIME_API_VERSIONS,
	transaction_version: 5,
	state_version: 1,
};

/// The version information used to identify this runtime when compiled natively.
#[cfg(feature = "std")]
pub fn native_version() -> NativeVersion {
	NativeVersion { runtime_version: VERSION, can_author_with: Default::default() }
}

parameter_types! {
	pub const Version: RuntimeVersion = VERSION;
	pub RuntimeBlockLength: BlockLength =
		BlockLength::max_with_normal_ratio(5 * 1024 * 1024, NORMAL_DISPATCH_RATIO);
	pub RuntimeBlockWeights: BlockWeights = BlockWeights::builder()
		.base_block(BlockExecutionWeight::get())
		.for_class(DispatchClass::all(), |weights| {
			weights.base_extrinsic = ExtrinsicBaseWeight::get();
		})
		.for_class(DispatchClass::Normal, |weights| {
			weights.max_total = Some(NORMAL_DISPATCH_RATIO * MAXIMUM_BLOCK_WEIGHT);
		})
		.for_class(DispatchClass::Operational, |weights| {
			weights.max_total = Some(MAXIMUM_BLOCK_WEIGHT);
			// Operational transactions have some extra reserved space, so that they
			// are included even if block reached `MAXIMUM_BLOCK_WEIGHT`.
			weights.reserved = Some(
				MAXIMUM_BLOCK_WEIGHT - NORMAL_DISPATCH_RATIO * MAXIMUM_BLOCK_WEIGHT
			);
		})
		.avg_block_initialization(AVERAGE_ON_INITIALIZE_RATIO)
		.build_or_panic();
	pub const SS58Prefix: u16 = 42;
}

// Configure FRAME pallets to include in runtime.

#[derive_impl(frame_system::config_preludes::ParaChainDefaultConfig)]
impl frame_system::Config for Runtime {
	/// The identifier used to distinguish between accounts.
	type AccountId = AccountId;
	/// The index type for storing how many extrinsics an account has signed.
	type Nonce = Nonce;
	/// The type for hashing blocks and tries.
	type Hash = Hash;
	/// The block type.
	type Block = Block;
	/// Maximum number of block number to block hash mappings to keep (oldest pruned first).
	type BlockHashCount = BlockHashCount;
	/// Runtime version.
	type Version = Version;
	/// The data to be stored in an account.
	type AccountData = pallet_balances::AccountData<Balance>;
	/// The weight of database operations that the runtime can invoke.
	type DbWeight = RocksDbWeight;
	/// Weight information for the extrinsics of this pallet.
	type SystemWeightInfo = weights::frame_system::WeightInfo<Runtime>;
	/// Weight information for the extensions of this pallet.
	type ExtensionsWeightInfo = weights::frame_system_extensions::WeightInfo<Runtime>;
	/// Block & extrinsics weights: base values and limits.
	type BlockWeights = RuntimeBlockWeights;
	/// The maximum length of a block (in bytes).
	type BlockLength = RuntimeBlockLength;
	/// This is used as an identifier of the chain. 42 is the generic substrate prefix.
	type SS58Prefix = SS58Prefix;
	/// The action to take on a Runtime Upgrade
	type OnSetCode = cumulus_pallet_parachain_system::ParachainSetCode<Self>;
	type MaxConsumers = frame_support::traits::ConstU32<16>;
}

impl pallet_timestamp::Config for Runtime {
	/// A timestamp: milliseconds since the unix epoch.
	type Moment = u64;
	type OnTimestampSet = Aura;
	type MinimumPeriod = ConstU64<0>;
	type WeightInfo = weights::pallet_timestamp::WeightInfo<Runtime>;
}

impl pallet_authorship::Config for Runtime {
	type FindAuthor = pallet_session::FindAccountFromAuthorIndex<Self, Aura>;
	type EventHandler = (CollatorSelection,);
}

parameter_types! {
	pub const ExistentialDeposit: Balance = EXISTENTIAL_DEPOSIT;
}

impl pallet_balances::Config for Runtime {
	/// The type for recording an account's balance.
	type Balance = Balance;
	type DustRemoval = ();
	/// The ubiquitous event type.
	type RuntimeEvent = RuntimeEvent;
	type ExistentialDeposit = ExistentialDeposit;
	type AccountStore = System;
	type WeightInfo = weights::pallet_balances::WeightInfo<Runtime>;
	type MaxLocks = ConstU32<50>;
	type MaxReserves = ConstU32<50>;
	type ReserveIdentifier = [u8; 8];
	type RuntimeHoldReason = RuntimeHoldReason;
	type RuntimeFreezeReason = RuntimeFreezeReason;
	type FreezeIdentifier = ();
	type MaxFreezes = ConstU32<0>;
}

parameter_types! {
	/// Relay Chain `TransactionByteFee` / 10
	pub const TransactionByteFee: Balance = MILLICENTS;
}

impl pallet_transaction_payment::Config for Runtime {
	type RuntimeEvent = RuntimeEvent;
	type OnChargeTransaction =
		pallet_transaction_payment::FungibleAdapter<Balances, DealWithFees<Runtime>>;
	type OperationalFeeMultiplier = ConstU8<5>;
	type WeightToFee = WeightToFee;
	type LengthToFee = ConstantMultiplier<Balance, TransactionByteFee>;
	type FeeMultiplierUpdate = SlowAdjustingFeeUpdate<Self>;
	type WeightInfo = weights::pallet_transaction_payment::WeightInfo<Runtime>;
}

parameter_types! {
	pub const ReservedXcmpWeight: Weight = MAXIMUM_BLOCK_WEIGHT.saturating_div(4);
	pub const ReservedDmpWeight: Weight = MAXIMUM_BLOCK_WEIGHT.saturating_div(4);
}

impl cumulus_pallet_parachain_system::Config for Runtime {
	type WeightInfo = weights::cumulus_pallet_parachain_system::WeightInfo<Runtime>;
	type RuntimeEvent = RuntimeEvent;
	type OnSystemEvent = ();
	type SelfParaId = parachain_info::Pallet<Runtime>;
	type OutboundXcmpMessageSource = XcmpQueue;
	type DmpQueue = frame_support::traits::EnqueueWithOrigin<MessageQueue, RelayOrigin>;
	type ReservedDmpWeight = ReservedDmpWeight;
	type XcmpMessageHandler = XcmpQueue;
	type ReservedXcmpWeight = ReservedXcmpWeight;
	type CheckAssociatedRelayNumber = RelayNumberMonotonicallyIncreases;
	type ConsensusHook = ConsensusHook;
}

type ConsensusHook = cumulus_pallet_aura_ext::FixedVelocityConsensusHook<
	Runtime,
	RELAY_CHAIN_SLOT_DURATION_MILLIS,
	BLOCK_PROCESSING_VELOCITY,
	UNINCLUDED_SEGMENT_CAPACITY,
>;

impl parachain_info::Config for Runtime {}

parameter_types! {
	/// Amount of weight that can be spent per block to service messages. This was increased
	/// from 35% to 60% of the max block weight to accommodate the Ethereum beacon light client
	/// extrinsics. The force_checkpoint and submit extrinsics (for submit, optionally) includes
	/// the sync committee's pubkeys (512 x 48 bytes)
	pub MessageQueueServiceWeight: Weight = Perbill::from_percent(60) * RuntimeBlockWeights::get().max_block;
}

impl pallet_message_queue::Config for Runtime {
	type RuntimeEvent = RuntimeEvent;
	type WeightInfo = weights::pallet_message_queue::WeightInfo<Runtime>;
	// Use the NoopMessageProcessor exclusively for benchmarks, not for tests with the
	// runtime-benchmarks feature as tests require the BridgeHubMessageRouter to process messages.
	// The "test" feature flag doesn't work, hence the reliance on the "std" feature, which is
	// enabled during tests.
	#[cfg(all(not(feature = "std"), feature = "runtime-benchmarks"))]
	type MessageProcessor =
		pallet_message_queue::mock_helpers::NoopMessageProcessor<AggregateMessageOrigin>;
	#[cfg(not(all(not(feature = "std"), feature = "runtime-benchmarks")))]
	type MessageProcessor = bridge_hub_common::BridgeHubMessageRouter<
		xcm_builder::ProcessXcmMessage<
			AggregateMessageOrigin,
			xcm_executor::XcmExecutor<xcm_config::XcmConfig>,
			RuntimeCall,
		>,
		EthereumOutboundQueue,
	>;
	type Size = u32;
	// The XCMP queue pallet is only ever able to handle the `Sibling(ParaId)` origin:
	type QueueChangeHandler = NarrowOriginToSibling<XcmpQueue>;
	type QueuePausedQuery = NarrowOriginToSibling<XcmpQueue>;
	type HeapSize = sp_core::ConstU32<{ 64 * 1024 }>;
	type MaxStale = sp_core::ConstU32<8>;
	type ServiceWeight = MessageQueueServiceWeight;
	type IdleMaxServiceWeight = MessageQueueServiceWeight;
}

impl cumulus_pallet_aura_ext::Config for Runtime {}

parameter_types! {
	/// The asset ID for the asset that we use to pay for message delivery fees.
	pub FeeAssetId: AssetId = AssetId(xcm_config::TokenLocation::get());
	/// The base fee for the message delivery fees.
	pub const BaseDeliveryFee: u128 = CENTS.saturating_mul(3);
}

pub type PriceForSiblingParachainDelivery = polkadot_runtime_common::xcm_sender::ExponentialPrice<
	FeeAssetId,
	BaseDeliveryFee,
	TransactionByteFee,
	XcmpQueue,
>;

impl cumulus_pallet_xcmp_queue::Config for Runtime {
	type RuntimeEvent = RuntimeEvent;
	type ChannelInfo = ParachainSystem;
	type VersionWrapper = PolkadotXcm;
	// Enqueue XCMP messages from siblings for later processing.
	type XcmpQueue = TransformOrigin<MessageQueue, AggregateMessageOrigin, ParaId, ParaIdToSibling>;
	type MaxInboundSuspended = sp_core::ConstU32<1_000>;
	type ControllerOrigin = EnsureRoot<AccountId>;
	type ControllerOriginConverter = XcmOriginToTransactDispatchOrigin;
	type WeightInfo = weights::cumulus_pallet_xcmp_queue::WeightInfo<Runtime>;
	type PriceForSiblingDelivery = PriceForSiblingParachainDelivery;
}

parameter_types! {
	pub const RelayOrigin: AggregateMessageOrigin = AggregateMessageOrigin::Parent;
}

pub const PERIOD: u32 = 6 * HOURS;
pub const OFFSET: u32 = 0;

impl pallet_session::Config for Runtime {
	type RuntimeEvent = RuntimeEvent;
	type ValidatorId = <Self as frame_system::Config>::AccountId;
	// we don't have stash and controller, thus we don't need the convert as well.
	type ValidatorIdOf = pallet_collator_selection::IdentityCollator;
	type ShouldEndSession = pallet_session::PeriodicSessions<ConstU32<PERIOD>, ConstU32<OFFSET>>;
	type NextSessionRotation = pallet_session::PeriodicSessions<ConstU32<PERIOD>, ConstU32<OFFSET>>;
	type SessionManager = CollatorSelection;
	// Essentially just Aura, but let's be pedantic.
	type SessionHandler = <SessionKeys as sp_runtime::traits::OpaqueKeys>::KeyTypeIdProviders;
	type Keys = SessionKeys;
	type WeightInfo = weights::pallet_session::WeightInfo<Runtime>;
}

impl pallet_aura::Config for Runtime {
	type AuthorityId = AuraId;
	type DisabledValidators = ();
	type MaxAuthorities = ConstU32<100_000>;
	type AllowMultipleBlocksPerSlot = ConstBool<true>;
	type SlotDuration = ConstU64<SLOT_DURATION>;
}

parameter_types! {
	pub const PotId: PalletId = PalletId(*b"PotStake");
	pub const SessionLength: BlockNumber = 6 * HOURS;
}

pub type CollatorSelectionUpdateOrigin = EnsureRoot<AccountId>;

impl pallet_collator_selection::Config for Runtime {
	type RuntimeEvent = RuntimeEvent;
	type Currency = Balances;
	type UpdateOrigin = CollatorSelectionUpdateOrigin;
	type PotId = PotId;
	type MaxCandidates = ConstU32<100>;
	type MinEligibleCollators = ConstU32<4>;
	type MaxInvulnerables = ConstU32<20>;
	// should be a multiple of session or things will get inconsistent
	type KickThreshold = ConstU32<PERIOD>;
	type ValidatorId = <Self as frame_system::Config>::AccountId;
	type ValidatorIdOf = pallet_collator_selection::IdentityCollator;
	type ValidatorRegistration = Session;
	type WeightInfo = weights::pallet_collator_selection::WeightInfo<Runtime>;
}

parameter_types! {
	// One storage item; key size is 32; value is size 4+4+16+32 bytes = 56 bytes.
	pub const DepositBase: Balance = deposit(1, 88);
	// Additional storage item size of 32 bytes.
	pub const DepositFactor: Balance = deposit(0, 32);
}

impl pallet_multisig::Config for Runtime {
	type RuntimeEvent = RuntimeEvent;
	type RuntimeCall = RuntimeCall;
	type Currency = Balances;
	type DepositBase = DepositBase;
	type DepositFactor = DepositFactor;
	type MaxSignatories = ConstU32<100>;
	type WeightInfo = weights::pallet_multisig::WeightInfo<Runtime>;
}

impl pallet_utility::Config for Runtime {
	type RuntimeEvent = RuntimeEvent;
	type RuntimeCall = RuntimeCall;
	type PalletsOrigin = OriginCaller;
	type WeightInfo = weights::pallet_utility::WeightInfo<Runtime>;
}

// Ethereum Bridge
parameter_types! {
	pub storage EthereumGatewayAddress: H160 = H160(hex_literal::hex!("EDa338E4dC46038493b885327842fD3E301CaB39"));
}

parameter_types! {
	pub const CreateAssetCall: [u8;2] = [53, 0];
	pub const CreateAssetDeposit: u128 = (UNITS / 10) + EXISTENTIAL_DEPOSIT;
	pub Parameters: PricingParameters<u128> = PricingParameters {
		exchange_rate: FixedU128::from_rational(1, 400),
		fee_per_gas: gwei(20),
		rewards: Rewards { local: 1 * UNITS, remote: meth(1) },
		multiplier: FixedU128::from_rational(1, 1),
	};
}

#[cfg(feature = "runtime-benchmarks")]
pub mod benchmark_helpers {
	use crate::{EthereumBeaconClient, Runtime, RuntimeOrigin};
	use codec::Encode;
	use snowbridge_beacon_primitives::BeaconHeader;
	use snowbridge_pallet_inbound_queue::BenchmarkHelper;
	use sp_core::H256;
	use xcm::latest::{Assets, Location, SendError, SendResult, SendXcm, Xcm, XcmHash};

	impl<T: snowbridge_pallet_ethereum_client::Config> BenchmarkHelper<T> for Runtime {
		fn initialize_storage(beacon_header: BeaconHeader, block_roots_root: H256) {
			EthereumBeaconClient::store_finalized_header(beacon_header, block_roots_root).unwrap();
		}
	}

	pub struct DoNothingRouter;
	impl SendXcm for DoNothingRouter {
		type Ticket = Xcm<()>;

		fn validate(
			_dest: &mut Option<Location>,
			xcm: &mut Option<Xcm<()>>,
		) -> SendResult<Self::Ticket> {
			Ok((xcm.clone().unwrap(), Assets::new()))
		}
		fn deliver(xcm: Xcm<()>) -> Result<XcmHash, SendError> {
			let hash = xcm.using_encoded(sp_io::hashing::blake2_256);
			Ok(hash)
		}
	}

	impl snowbridge_pallet_system::BenchmarkHelper<RuntimeOrigin> for () {
		fn make_xcm_origin(location: Location) -> RuntimeOrigin {
			RuntimeOrigin::from(pallet_xcm::Origin::Xcm(location))
		}
	}
}

impl snowbridge_pallet_inbound_queue::Config for Runtime {
	type RuntimeEvent = RuntimeEvent;
	type Verifier = snowbridge_pallet_ethereum_client::Pallet<Runtime>;
	type Token = Balances;
	#[cfg(not(feature = "runtime-benchmarks"))]
	type XcmSender = XcmRouter;
	#[cfg(feature = "runtime-benchmarks")]
	type XcmSender = DoNothingRouter;
	type ChannelLookup = EthereumSystem;
	type GatewayAddress = EthereumGatewayAddress;
	#[cfg(feature = "runtime-benchmarks")]
	type Helper = Runtime;
	type MessageConverter = MessageToXcm<
		CreateAssetCall,
		CreateAssetDeposit,
		ConstU8<INBOUND_QUEUE_PALLET_INDEX>,
		AccountId,
		Balance,
	>;
	type WeightToFee = WeightToFee;
	type LengthToFee = ConstantMultiplier<Balance, TransactionByteFee>;
	type MaxMessageSize = ConstU32<2048>;
	type WeightInfo = weights::snowbridge_pallet_inbound_queue::WeightInfo<Runtime>;
	type PricingParameters = EthereumSystem;
	type AssetTransactor = <xcm_config::XcmConfig as xcm_executor::Config>::AssetTransactor;
}

impl snowbridge_pallet_outbound_queue::Config for Runtime {
	type RuntimeEvent = RuntimeEvent;
	type Hashing = Keccak256;
	type MessageQueue = MessageQueue;
	type Decimals = ConstU8<12>;
	type MaxMessagePayloadSize = ConstU32<2048>;
	type MaxMessagesPerBlock = ConstU32<32>;
	type GasMeter = snowbridge_core::outbound::ConstantGasMeter;
	type Balance = Balance;
	type WeightToFee = WeightToFee;
	type WeightInfo = weights::snowbridge_pallet_outbound_queue::WeightInfo<Runtime>;
	type PricingParameters = EthereumSystem;
	type Channels = EthereumSystem;
}

#[cfg(any(feature = "std", feature = "fast-runtime", feature = "runtime-benchmarks", test))]
parameter_types! {
	pub const ChainForkVersions: ForkVersions = ForkVersions {
		genesis: Fork {
			version: [0, 0, 0, 0], // 0x00000000
			epoch: 0,
		},
		altair: Fork {
			version: [1, 0, 0, 0], // 0x01000000
			epoch: 0,
		},
		bellatrix: Fork {
			version: [2, 0, 0, 0], // 0x02000000
			epoch: 0,
		},
		capella: Fork {
			version: [3, 0, 0, 0], // 0x03000000
			epoch: 0,
		},
		deneb: Fork {
			version: [4, 0, 0, 0], // 0x04000000
			epoch: 0,
		}
	};
}

#[cfg(not(any(feature = "std", feature = "fast-runtime", feature = "runtime-benchmarks", test)))]
parameter_types! {
	pub const ChainForkVersions: ForkVersions = ForkVersions {
		genesis: Fork {
			version: [144, 0, 0, 111], // 0x90000069
			epoch: 0,
		},
		altair: Fork {
			version: [144, 0, 0, 112], // 0x90000070
			epoch: 50,
		},
		bellatrix: Fork {
			version: [144, 0, 0, 113], // 0x90000071
			epoch: 100,
		},
		capella: Fork {
			version: [144, 0, 0, 114], // 0x90000072
			epoch: 56832,
		},
		deneb: Fork {
			version: [144, 0, 0, 115], // 0x90000073
			epoch: 132608,
		},
	};
}

impl snowbridge_pallet_ethereum_client::Config for Runtime {
	type RuntimeEvent = RuntimeEvent;
	type ForkVersions = ChainForkVersions;
	type WeightInfo = weights::snowbridge_pallet_ethereum_client::WeightInfo<Runtime>;
}

impl snowbridge_pallet_system::Config for Runtime {
	type RuntimeEvent = RuntimeEvent;
	type OutboundQueue = EthereumOutboundQueue;
	type SiblingOrigin = EnsureXcm<AllowSiblingsOnly>;
	type AgentIdOf = snowbridge_core::AgentIdOf;
	type TreasuryAccount = TreasuryAccount;
	type Token = Balances;
	type WeightInfo = weights::snowbridge_pallet_system::WeightInfo<Runtime>;
	#[cfg(feature = "runtime-benchmarks")]
	type Helper = ();
	type DefaultPricingParameters = Parameters;
	type InboundDeliveryCost = EthereumInboundQueue;
}

// Create the runtime by composing the FRAME pallets that were previously configured.
construct_runtime!(
	pub enum Runtime
	{
		// System support stuff.
		System: frame_system = 0,
		ParachainSystem: cumulus_pallet_parachain_system = 1,
		Timestamp: pallet_timestamp = 2,
		ParachainInfo: parachain_info = 3,

		// Monetary stuff.
		Balances: pallet_balances = 10,
		TransactionPayment: pallet_transaction_payment = 11,

		// Collator support. The order of these 4 are important and shall not change.
		Authorship: pallet_authorship = 20,
		CollatorSelection: pallet_collator_selection = 21,
		Session: pallet_session = 22,
		Aura: pallet_aura = 23,
		AuraExt: cumulus_pallet_aura_ext = 24,

		// XCM helpers.
		XcmpQueue: cumulus_pallet_xcmp_queue = 30,
		PolkadotXcm: pallet_xcm = 31,
		CumulusXcm: cumulus_pallet_xcm = 32,

		// Handy utilities.
		Utility: pallet_utility = 40,
		Multisig: pallet_multisig = 36,

		// Bridge relayers pallet, used by several bridges here.
		BridgeRelayers: pallet_bridge_relayers = 47,

		// With-Westend GRANDPA bridge module.
		BridgeWestendGrandpa: pallet_bridge_grandpa::<Instance3> = 48,
		// With-Westend parachain bridge module.
		BridgeWestendParachains: pallet_bridge_parachains::<Instance3> = 49,
		// With-Westend messaging bridge module.
		BridgeWestendMessages: pallet_bridge_messages::<Instance3> = 51,
		// With-Westend bridge hub pallet.
		XcmOverBridgeHubWestend: pallet_xcm_bridge_hub::<Instance1> = 52,

		// With-Rococo Bulletin GRANDPA bridge module.
		//
		// we can't use `BridgeRococoBulletinGrandpa` name here, because the same Bulletin runtime
		// will be used for both Rococo and Polkadot Bulletin chains AND this name affects runtime
		// storage keys, used by the relayer process.
		BridgePolkadotBulletinGrandpa: pallet_bridge_grandpa::<Instance4> = 60,
		// With-Rococo Bulletin messaging bridge module.
		//
		// we can't use `BridgeRococoBulletinMessages` name here, because the same Bulletin runtime
		// will be used for both Rococo and Polkadot Bulletin chains AND this name affects runtime
		// storage keys, used by this runtime and the relayer process.
		BridgePolkadotBulletinMessages: pallet_bridge_messages::<Instance4> = 61,
		// With-Rococo Bulletin bridge hub pallet.
		XcmOverPolkadotBulletin: pallet_xcm_bridge_hub::<Instance2> = 62,

		EthereumInboundQueue: snowbridge_pallet_inbound_queue = 80,
		EthereumOutboundQueue: snowbridge_pallet_outbound_queue = 81,
		EthereumBeaconClient: snowbridge_pallet_ethereum_client = 82,
		EthereumSystem: snowbridge_pallet_system = 83,

		// Message Queue. Importantly, is registered last so that messages are processed after
		// the `on_initialize` hooks of bridging pallets.
		MessageQueue: pallet_message_queue = 175,
	}
);

/// Proper alias for bridge GRANDPA pallet used to bridge with the bulletin chain.
pub type BridgeRococoBulletinGrandpa = BridgePolkadotBulletinGrandpa;
/// Proper alias for bridge messages pallet used to bridge with the bulletin chain.
pub type BridgeRococoBulletinMessages = BridgePolkadotBulletinMessages;
/// Proper alias for bridge messages pallet used to bridge with the bulletin chain.
pub type XcmOverRococoBulletin = XcmOverPolkadotBulletin;

bridge_runtime_common::generate_bridge_reject_obsolete_headers_and_messages! {
	RuntimeCall, AccountId,
	// Grandpa
	CheckAndBoostBridgeGrandpaTransactions<
		Runtime,
		bridge_common_config::BridgeGrandpaWestendInstance,
		bridge_to_westend_config::PriorityBoostPerRelayHeader,
		xcm_config::TreasuryAccount,
	>,
	CheckAndBoostBridgeGrandpaTransactions<
		Runtime,
		bridge_common_config::BridgeGrandpaRococoBulletinInstance,
		bridge_to_bulletin_config::PriorityBoostPerRelayHeader,
		xcm_config::TreasuryAccount,
	>,
	// Parachains
	CheckAndBoostBridgeParachainsTransactions<
		Runtime,
		RefundableParachain<
		bridge_common_config::BridgeParachainWestendInstance,
			bp_bridge_hub_westend::BridgeHubWestend,
		>,
		bridge_to_westend_config::PriorityBoostPerParachainHeader,
		xcm_config::TreasuryAccount,
	>,
	// Messages
	BridgeWestendMessages,
	BridgeRococoBulletinMessages
}

#[cfg(feature = "runtime-benchmarks")]
mod benches {
	frame_benchmarking::define_benchmarks!(
		[frame_system, SystemBench::<Runtime>]
		[frame_system_extensions, SystemExtensionsBench::<Runtime>]
		[pallet_balances, Balances]
		[pallet_message_queue, MessageQueue]
		[pallet_multisig, Multisig]
		[pallet_session, SessionBench::<Runtime>]
		[pallet_utility, Utility]
		[pallet_timestamp, Timestamp]
		[pallet_transaction_payment, TransactionPayment]
		[pallet_collator_selection, CollatorSelection]
		[cumulus_pallet_parachain_system, ParachainSystem]
		[cumulus_pallet_xcmp_queue, XcmpQueue]
		// XCM
		[pallet_xcm, PalletXcmExtrinsicsBenchmark::<Runtime>]
		// NOTE: Make sure you point to the individual modules below.
		[pallet_xcm_benchmarks::fungible, XcmBalances]
		[pallet_xcm_benchmarks::generic, XcmGeneric]
		// Bridge pallets
		[pallet_bridge_grandpa, WestendFinality]
		[pallet_bridge_parachains, WithinWestend]
		[pallet_bridge_messages, RococoToWestend]
		[pallet_bridge_messages, RococoToRococoBulletin]
		[pallet_bridge_relayers, BridgeRelayersBench::<Runtime>]
		// Ethereum Bridge
		[snowbridge_pallet_inbound_queue, EthereumInboundQueue]
		[snowbridge_pallet_outbound_queue, EthereumOutboundQueue]
		[snowbridge_pallet_system, EthereumSystem]
		[snowbridge_pallet_ethereum_client, EthereumBeaconClient]
	);
}

impl_runtime_apis! {
	impl sp_consensus_aura::AuraApi<Block, AuraId> for Runtime {
		fn slot_duration() -> sp_consensus_aura::SlotDuration {
			sp_consensus_aura::SlotDuration::from_millis(SLOT_DURATION)
		}

		fn authorities() -> Vec<AuraId> {
			pallet_aura::Authorities::<Runtime>::get().into_inner()
		}
	}

	impl cumulus_primitives_aura::AuraUnincludedSegmentApi<Block> for Runtime {
		fn can_build_upon(
			included_hash: <Block as BlockT>::Hash,
			slot: cumulus_primitives_aura::Slot,
		) -> bool {
			ConsensusHook::can_build_upon(included_hash, slot)
		}
	}

	impl sp_api::Core<Block> for Runtime {
		fn version() -> RuntimeVersion {
			VERSION
		}

		fn execute_block(block: Block) {
			Executive::execute_block(block)
		}

		fn initialize_block(header: &<Block as BlockT>::Header) -> sp_runtime::ExtrinsicInclusionMode {
			Executive::initialize_block(header)
		}
	}

	impl sp_api::Metadata<Block> for Runtime {
		fn metadata() -> OpaqueMetadata {
			OpaqueMetadata::new(Runtime::metadata().into())
		}

		fn metadata_at_version(version: u32) -> Option<OpaqueMetadata> {
			Runtime::metadata_at_version(version)
		}

		fn metadata_versions() -> sp_std::vec::Vec<u32> {
			Runtime::metadata_versions()
		}
	}

	impl sp_block_builder::BlockBuilder<Block> for Runtime {
		fn apply_extrinsic(extrinsic: <Block as BlockT>::Extrinsic) -> ApplyExtrinsicResult {
			Executive::apply_extrinsic(extrinsic)
		}

		fn finalize_block() -> <Block as BlockT>::Header {
			Executive::finalize_block()
		}

		fn inherent_extrinsics(data: sp_inherents::InherentData) -> Vec<<Block as BlockT>::Extrinsic> {
			data.create_extrinsics()
		}

		fn check_inherents(
			block: Block,
			data: sp_inherents::InherentData,
		) -> sp_inherents::CheckInherentsResult {
			data.check_extrinsics(&block)
		}
	}

	impl sp_transaction_pool::runtime_api::TaggedTransactionQueue<Block> for Runtime {
		fn validate_transaction(
			source: TransactionSource,
			tx: <Block as BlockT>::Extrinsic,
			block_hash: <Block as BlockT>::Hash,
		) -> TransactionValidity {
			Executive::validate_transaction(source, tx, block_hash)
		}
	}

	impl sp_offchain::OffchainWorkerApi<Block> for Runtime {
		fn offchain_worker(header: &<Block as BlockT>::Header) {
			Executive::offchain_worker(header)
		}
	}

	impl sp_session::SessionKeys<Block> for Runtime {
		fn generate_session_keys(seed: Option<Vec<u8>>) -> Vec<u8> {
			SessionKeys::generate(seed)
		}

		fn decode_session_keys(
			encoded: Vec<u8>,
		) -> Option<Vec<(Vec<u8>, KeyTypeId)>> {
			SessionKeys::decode_into_raw_public_keys(&encoded)
		}
	}

	impl frame_system_rpc_runtime_api::AccountNonceApi<Block, AccountId, Nonce> for Runtime {
		fn account_nonce(account: AccountId) -> Nonce {
			System::account_nonce(account)
		}
	}

	impl pallet_transaction_payment_rpc_runtime_api::TransactionPaymentApi<Block, Balance> for Runtime {
		fn query_info(
			uxt: <Block as BlockT>::Extrinsic,
			len: u32,
		) -> pallet_transaction_payment_rpc_runtime_api::RuntimeDispatchInfo<Balance> {
			TransactionPayment::query_info(uxt, len)
		}
		fn query_fee_details(
			uxt: <Block as BlockT>::Extrinsic,
			len: u32,
		) -> pallet_transaction_payment::FeeDetails<Balance> {
			TransactionPayment::query_fee_details(uxt, len)
		}
		fn query_weight_to_fee(weight: Weight) -> Balance {
			TransactionPayment::weight_to_fee(weight)
		}
		fn query_length_to_fee(length: u32) -> Balance {
			TransactionPayment::length_to_fee(length)
		}
	}

	impl pallet_transaction_payment_rpc_runtime_api::TransactionPaymentCallApi<Block, Balance, RuntimeCall>
		for Runtime
	{
		fn query_call_info(
			call: RuntimeCall,
			len: u32,
		) -> pallet_transaction_payment::RuntimeDispatchInfo<Balance> {
			TransactionPayment::query_call_info(call, len)
		}
		fn query_call_fee_details(
			call: RuntimeCall,
			len: u32,
		) -> pallet_transaction_payment::FeeDetails<Balance> {
			TransactionPayment::query_call_fee_details(call, len)
		}
		fn query_weight_to_fee(weight: Weight) -> Balance {
			TransactionPayment::weight_to_fee(weight)
		}
		fn query_length_to_fee(length: u32) -> Balance {
			TransactionPayment::length_to_fee(length)
		}
	}

	impl cumulus_primitives_core::CollectCollationInfo<Block> for Runtime {
		fn collect_collation_info(header: &<Block as BlockT>::Header) -> cumulus_primitives_core::CollationInfo {
			ParachainSystem::collect_collation_info(header)
		}
	}

	impl bp_westend::WestendFinalityApi<Block> for Runtime {
		fn best_finalized() -> Option<HeaderId<bp_westend::Hash, bp_westend::BlockNumber>> {
			BridgeWestendGrandpa::best_finalized()
		}
		fn free_headers_interval() -> Option<bp_westend::BlockNumber> {
			<Runtime as pallet_bridge_grandpa::Config<
				bridge_common_config::BridgeGrandpaWestendInstance
			>>::FreeHeadersInterval::get()
		}
		fn synced_headers_grandpa_info(
		) -> Vec<bp_header_chain::StoredHeaderGrandpaInfo<bp_westend::Header>> {
			BridgeWestendGrandpa::synced_headers_grandpa_info()
		}
	}

	impl bp_bridge_hub_westend::BridgeHubWestendFinalityApi<Block> for Runtime {
		fn best_finalized() -> Option<HeaderId<Hash, BlockNumber>> {
			BridgeWestendParachains::best_parachain_head_id::<
				bp_bridge_hub_westend::BridgeHubWestend
			>().unwrap_or(None)
		}
		fn free_headers_interval() -> Option<bp_bridge_hub_westend::BlockNumber> {
			// "free interval" is not currently used for parachains
			None
		}
	}

	// This is exposed by BridgeHubRococo
	impl bp_bridge_hub_westend::FromBridgeHubWestendInboundLaneApi<Block> for Runtime {
		fn message_details(
			lane: bp_messages::LaneId,
			messages: Vec<(bp_messages::MessagePayload, bp_messages::OutboundMessageDetails)>,
		) -> Vec<bp_messages::InboundMessageDetails> {
			bridge_runtime_common::messages_api::inbound_message_details::<
				Runtime,
				bridge_to_westend_config::WithBridgeHubWestendMessagesInstance,
			>(lane, messages)
		}
	}

	// This is exposed by BridgeHubRococo
	impl bp_bridge_hub_westend::ToBridgeHubWestendOutboundLaneApi<Block> for Runtime {
		fn message_details(
			lane: bp_messages::LaneId,
			begin: bp_messages::MessageNonce,
			end: bp_messages::MessageNonce,
		) -> Vec<bp_messages::OutboundMessageDetails> {
			bridge_runtime_common::messages_api::outbound_message_details::<
				Runtime,
				bridge_to_westend_config::WithBridgeHubWestendMessagesInstance,
			>(lane, begin, end)
		}
	}

	impl bp_polkadot_bulletin::PolkadotBulletinFinalityApi<Block> for Runtime {
		fn best_finalized() -> Option<bp_runtime::HeaderId<bp_polkadot_bulletin::Hash, bp_polkadot_bulletin::BlockNumber>> {
			BridgePolkadotBulletinGrandpa::best_finalized()
		}

		fn free_headers_interval() -> Option<bp_polkadot_bulletin::BlockNumber> {
			<Runtime as pallet_bridge_grandpa::Config<
				bridge_common_config::BridgeGrandpaRococoBulletinInstance
			>>::FreeHeadersInterval::get()
		}

		fn synced_headers_grandpa_info(
		) -> Vec<bp_header_chain::StoredHeaderGrandpaInfo<bp_polkadot_bulletin::Header>> {
			BridgePolkadotBulletinGrandpa::synced_headers_grandpa_info()
		}
	}

	impl bp_polkadot_bulletin::FromPolkadotBulletinInboundLaneApi<Block> for Runtime {
		fn message_details(
			lane: bp_messages::LaneId,
			messages: Vec<(bp_messages::MessagePayload, bp_messages::OutboundMessageDetails)>,
		) -> Vec<bp_messages::InboundMessageDetails> {
			bridge_runtime_common::messages_api::inbound_message_details::<
				Runtime,
				bridge_to_bulletin_config::WithRococoBulletinMessagesInstance,
			>(lane, messages)
		}
	}

	impl bp_polkadot_bulletin::ToPolkadotBulletinOutboundLaneApi<Block> for Runtime {
		fn message_details(
			lane: bp_messages::LaneId,
			begin: bp_messages::MessageNonce,
			end: bp_messages::MessageNonce,
		) -> Vec<bp_messages::OutboundMessageDetails> {
			bridge_runtime_common::messages_api::outbound_message_details::<
				Runtime,
				bridge_to_bulletin_config::WithRococoBulletinMessagesInstance,
			>(lane, begin, end)
		}
	}

	impl snowbridge_outbound_queue_runtime_api::OutboundQueueApi<Block, Balance> for Runtime {
		fn prove_message(leaf_index: u64) -> Option<snowbridge_pallet_outbound_queue::MerkleProof> {
			snowbridge_pallet_outbound_queue::api::prove_message::<Runtime>(leaf_index)
		}

		fn calculate_fee(command: Command, parameters: Option<PricingParameters<Balance>>) -> Fee<Balance> {
			snowbridge_pallet_outbound_queue::api::calculate_fee::<Runtime>(command, parameters)
		}
	}

	impl snowbridge_system_runtime_api::ControlApi<Block> for Runtime {
		fn agent_id(location: VersionedLocation) -> Option<AgentId> {
			snowbridge_pallet_system::api::agent_id::<Runtime>(location)
		}
	}

	#[cfg(feature = "try-runtime")]
	impl frame_try_runtime::TryRuntime<Block> for Runtime {
		fn on_runtime_upgrade(checks: frame_try_runtime::UpgradeCheckSelect) -> (Weight, Weight) {
			let weight = Executive::try_runtime_upgrade(checks).unwrap();
			(weight, RuntimeBlockWeights::get().max_block)
		}

		fn execute_block(
			block: Block,
			state_root_check: bool,
			signature_check: bool,
			select: frame_try_runtime::TryStateSelect,
		) -> Weight {
			// NOTE: intentional unwrap: we don't want to propagate the error backwards, and want to
			// have a backtrace here.
			Executive::try_execute_block(block, state_root_check, signature_check, select).unwrap()
		}
	}

	#[cfg(feature = "runtime-benchmarks")]
	impl frame_benchmarking::Benchmark<Block> for Runtime {
		fn benchmark_metadata(extra: bool) -> (
			Vec<frame_benchmarking::BenchmarkList>,
			Vec<frame_support::traits::StorageInfo>,
		) {
			use frame_benchmarking::{Benchmarking, BenchmarkList};
			use frame_support::traits::StorageInfoTrait;
			use frame_system_benchmarking::Pallet as SystemBench;
			use frame_system_benchmarking::extensions::Pallet as SystemExtensionsBench;
			use cumulus_pallet_session_benchmarking::Pallet as SessionBench;
			use pallet_xcm::benchmarking::Pallet as PalletXcmExtrinsicsBenchmark;

			// This is defined once again in dispatch_benchmark, because list_benchmarks!
			// and add_benchmarks! are macros exported by define_benchmarks! macros and those types
			// are referenced in that call.
			type XcmBalances = pallet_xcm_benchmarks::fungible::Pallet::<Runtime>;
			type XcmGeneric = pallet_xcm_benchmarks::generic::Pallet::<Runtime>;

			use pallet_bridge_relayers::benchmarking::Pallet as BridgeRelayersBench;
			// Change weight file names.
			type WestendFinality = BridgeWestendGrandpa;
			type WithinWestend = pallet_bridge_parachains::benchmarking::Pallet::<Runtime, bridge_common_config::BridgeParachainWestendInstance>;
			type RococoToWestend = pallet_bridge_messages::benchmarking::Pallet ::<Runtime, bridge_to_westend_config::WithBridgeHubWestendMessagesInstance>;
			type RococoToRococoBulletin = pallet_bridge_messages::benchmarking::Pallet ::<Runtime, bridge_to_bulletin_config::WithRococoBulletinMessagesInstance>;

			let mut list = Vec::<BenchmarkList>::new();
			list_benchmarks!(list, extra);

			let storage_info = AllPalletsWithSystem::storage_info();
			(list, storage_info)
		}

		fn dispatch_benchmark(
			config: frame_benchmarking::BenchmarkConfig
		) -> Result<Vec<frame_benchmarking::BenchmarkBatch>, sp_runtime::RuntimeString> {
			use frame_benchmarking::{Benchmarking, BenchmarkBatch, BenchmarkError};
			use sp_storage::TrackedStorageKey;

			use frame_system_benchmarking::Pallet as SystemBench;
			use frame_system_benchmarking::extensions::Pallet as SystemExtensionsBench;
			impl frame_system_benchmarking::Config for Runtime {
				fn setup_set_code_requirements(code: &sp_std::vec::Vec<u8>) -> Result<(), BenchmarkError> {
					ParachainSystem::initialize_for_set_code_benchmark(code.len() as u32);
					Ok(())
				}

				fn verify_set_code() {
					System::assert_last_event(cumulus_pallet_parachain_system::Event::<Runtime>::ValidationFunctionStored.into());
				}
			}

			use cumulus_pallet_session_benchmarking::Pallet as SessionBench;
			impl cumulus_pallet_session_benchmarking::Config for Runtime {}

			use pallet_xcm::benchmarking::Pallet as PalletXcmExtrinsicsBenchmark;
			impl pallet_xcm::benchmarking::Config for Runtime {
				type DeliveryHelper = cumulus_primitives_utility::ToParentDeliveryHelper<
					xcm_config::XcmConfig,
					ExistentialDepositAsset,
					xcm_config::PriceForParentDelivery,
				>;

				fn reachable_dest() -> Option<Location> {
					Some(Parent.into())
				}

				fn teleportable_asset_and_dest() -> Option<(Asset, Location)> {
					// Relay/native token can be teleported between BH and Relay.
					Some((
						Asset {
							fun: Fungible(ExistentialDeposit::get()),
							id: AssetId(Parent.into())
						},
						Parent.into(),
					))
				}

				fn reserve_transferable_asset_and_dest() -> Option<(Asset, Location)> {
					// Reserve transfers are disabled on BH.
					None
				}

				fn set_up_complex_asset_transfer(
				) -> Option<(Assets, u32, Location, Box<dyn FnOnce()>)> {
					// BH only supports teleports to system parachain.
					// Relay/native token can be teleported between BH and Relay.
					let native_location = Parent.into();
					let dest = Parent.into();
					pallet_xcm::benchmarking::helpers::native_teleport_as_asset_transfer::<Runtime>(
						native_location,
						dest
					)
				}

				fn get_asset() -> Asset {
					Asset {
						id: AssetId(Location::parent()),
						fun: Fungible(ExistentialDeposit::get()),
					}
				}
			}

			use xcm::latest::prelude::*;
			use xcm_config::TokenLocation;

			parameter_types! {
				pub ExistentialDepositAsset: Option<Asset> = Some((
					TokenLocation::get(),
					ExistentialDeposit::get()
				).into());
			}

			impl pallet_xcm_benchmarks::Config for Runtime {
				type XcmConfig = xcm_config::XcmConfig;
				type AccountIdConverter = xcm_config::LocationToAccountId;
				type DeliveryHelper = cumulus_primitives_utility::ToParentDeliveryHelper<
					xcm_config::XcmConfig,
					ExistentialDepositAsset,
					xcm_config::PriceForParentDelivery,
				>;
				fn valid_destination() -> Result<Location, BenchmarkError> {
					Ok(TokenLocation::get())
				}
				fn worst_case_holding(_depositable_count: u32) -> Assets {
					// just concrete assets according to relay chain.
					let assets: Vec<Asset> = vec![
						Asset {
							id: AssetId(TokenLocation::get()),
							fun: Fungible(1_000_000 * UNITS),
						}
					];
					assets.into()
				}
			}

			parameter_types! {
				pub const TrustedTeleporter: Option<(Location, Asset)> = Some((
					TokenLocation::get(),
					Asset { fun: Fungible(UNITS), id: AssetId(TokenLocation::get()) },
				));
				pub const CheckedAccount: Option<(AccountId, xcm_builder::MintLocation)> = None;
				pub const TrustedReserve: Option<(Location, Asset)> = None;
			}

			impl pallet_xcm_benchmarks::fungible::Config for Runtime {
				type TransactAsset = Balances;

				type CheckedAccount = CheckedAccount;
				type TrustedTeleporter = TrustedTeleporter;
				type TrustedReserve = TrustedReserve;

				fn get_asset() -> Asset {
					Asset {
						id: AssetId(TokenLocation::get()),
						fun: Fungible(UNITS),
					}
				}
			}

			impl pallet_xcm_benchmarks::generic::Config for Runtime {
				type TransactAsset = Balances;
				type RuntimeCall = RuntimeCall;

				fn worst_case_response() -> (u64, Response) {
					(0u64, Response::Version(Default::default()))
				}

				fn worst_case_asset_exchange() -> Result<(Assets, Assets), BenchmarkError> {
					Err(BenchmarkError::Skip)
				}

				fn universal_alias() -> Result<(Location, Junction), BenchmarkError> {
					Err(BenchmarkError::Skip)
				}

				fn transact_origin_and_runtime_call() -> Result<(Location, RuntimeCall), BenchmarkError> {
					Ok((TokenLocation::get(), frame_system::Call::remark_with_event { remark: vec![] }.into()))
				}

				fn subscribe_origin() -> Result<Location, BenchmarkError> {
					Ok(TokenLocation::get())
				}

				fn claimable_asset() -> Result<(Location, Location, Assets), BenchmarkError> {
					let origin = TokenLocation::get();
					let assets: Assets = (AssetId(TokenLocation::get()), 1_000 * UNITS).into();
					let ticket = Location { parents: 0, interior: Here };
					Ok((origin, ticket, assets))
				}

				fn fee_asset() -> Result<Asset, BenchmarkError> {
					Ok(Asset {
						id: AssetId(TokenLocation::get()),
						fun: Fungible(1_000_000 * UNITS),
					})
				}

				fn unlockable_asset() -> Result<(Location, Location, Asset), BenchmarkError> {
					Err(BenchmarkError::Skip)
				}

				fn export_message_origin_and_destination(
				) -> Result<(Location, NetworkId, InteriorLocation), BenchmarkError> {
					// save XCM version for remote bridge hub
					let _ = PolkadotXcm::force_xcm_version(
						RuntimeOrigin::root(),
						Box::new(bridge_to_westend_config::BridgeHubWestendLocation::get()),
						XCM_VERSION,
					).map_err(|e| {
						log::error!(
							"Failed to dispatch `force_xcm_version({:?}, {:?}, {:?})`, error: {:?}",
							RuntimeOrigin::root(),
							bridge_to_westend_config::BridgeHubWestendLocation::get(),
							XCM_VERSION,
							e
						);
						BenchmarkError::Stop("XcmVersion was not stored!")
					})?;
					Ok(
						(
							bridge_to_westend_config::FromAssetHubRococoToAssetHubWestendRoute::get().location,
							NetworkId::Westend,
							[Parachain(bridge_to_westend_config::AssetHubWestendParaId::get().into())].into()
						)
					)
				}

				fn alias_origin() -> Result<(Location, Location), BenchmarkError> {
					Err(BenchmarkError::Skip)
				}
			}

			type XcmBalances = pallet_xcm_benchmarks::fungible::Pallet::<Runtime>;
			type XcmGeneric = pallet_xcm_benchmarks::generic::Pallet::<Runtime>;

			type WestendFinality = BridgeWestendGrandpa;
			type WithinWestend = pallet_bridge_parachains::benchmarking::Pallet::<Runtime, bridge_common_config::BridgeParachainWestendInstance>;
			type RococoToWestend = pallet_bridge_messages::benchmarking::Pallet ::<Runtime, bridge_to_westend_config::WithBridgeHubWestendMessagesInstance>;
			type RococoToRococoBulletin = pallet_bridge_messages::benchmarking::Pallet ::<Runtime, bridge_to_bulletin_config::WithRococoBulletinMessagesInstance>;

			use bridge_runtime_common::messages_benchmarking::{
				prepare_message_delivery_proof_from_grandpa_chain,
				prepare_message_delivery_proof_from_parachain,
				prepare_message_proof_from_grandpa_chain,
				prepare_message_proof_from_parachain,
				generate_xcm_builder_bridge_message_sample,
			};
			use pallet_bridge_messages::benchmarking::{
				Config as BridgeMessagesConfig,
				MessageDeliveryProofParams,
				MessageProofParams,
			};

			impl BridgeMessagesConfig<bridge_to_westend_config::WithBridgeHubWestendMessagesInstance> for Runtime {
				fn is_relayer_rewarded(relayer: &Self::AccountId) -> bool {
					let bench_lane_id = <Self as BridgeMessagesConfig<bridge_to_westend_config::WithBridgeHubWestendMessagesInstance>>::bench_lane_id();
					let bridged_chain_id = bridge_to_westend_config::BridgeHubWestendChainId::get();
					pallet_bridge_relayers::Pallet::<Runtime>::relayer_reward(
						relayer,
						bp_relayers::RewardsAccountParams::new(
							bench_lane_id,
							bridged_chain_id,
							bp_relayers::RewardsAccountOwner::BridgedChain
						)
					).is_some()
				}

				fn prepare_message_proof(
					params: MessageProofParams,
				) -> (bridge_to_westend_config::FromWestendBridgeHubMessagesProof, Weight) {
					use cumulus_primitives_core::XcmpMessageSource;
					assert!(XcmpQueue::take_outbound_messages(usize::MAX).is_empty());
					ParachainSystem::open_outbound_hrmp_channel_for_benchmarks_or_tests(42.into());
					prepare_message_proof_from_parachain::<
						Runtime,
						bridge_common_config::BridgeGrandpaWestendInstance,
						bridge_to_westend_config::WithBridgeHubWestendMessageBridge,
					>(params, generate_xcm_builder_bridge_message_sample([GlobalConsensus(Rococo), Parachain(42)].into()))
				}

				fn prepare_message_delivery_proof(
					params: MessageDeliveryProofParams<AccountId>,
				) -> bridge_to_westend_config::ToWestendBridgeHubMessagesDeliveryProof {
					prepare_message_delivery_proof_from_parachain::<
						Runtime,
						bridge_common_config::BridgeGrandpaWestendInstance,
						bridge_to_westend_config::WithBridgeHubWestendMessageBridge,
					>(params)
				}

				fn is_message_successfully_dispatched(_nonce: bp_messages::MessageNonce) -> bool {
					use cumulus_primitives_core::XcmpMessageSource;
					!XcmpQueue::take_outbound_messages(usize::MAX).is_empty()
				}
			}

			impl BridgeMessagesConfig<bridge_to_bulletin_config::WithRococoBulletinMessagesInstance> for Runtime {
				fn is_relayer_rewarded(_relayer: &Self::AccountId) -> bool {
					// we do not pay any rewards in this bridge
					true
				}

				fn prepare_message_proof(
					params: MessageProofParams,
				) -> (bridge_to_bulletin_config::FromRococoBulletinMessagesProof, Weight) {
					use cumulus_primitives_core::XcmpMessageSource;
					assert!(XcmpQueue::take_outbound_messages(usize::MAX).is_empty());
					ParachainSystem::open_outbound_hrmp_channel_for_benchmarks_or_tests(42.into());
					prepare_message_proof_from_grandpa_chain::<
						Runtime,
						bridge_common_config::BridgeGrandpaRococoBulletinInstance,
						bridge_to_bulletin_config::WithRococoBulletinMessageBridge,
					>(params, generate_xcm_builder_bridge_message_sample([GlobalConsensus(Rococo), Parachain(42)].into()))
				}

				fn prepare_message_delivery_proof(
					params: MessageDeliveryProofParams<AccountId>,
				) -> bridge_to_bulletin_config::ToRococoBulletinMessagesDeliveryProof {
					prepare_message_delivery_proof_from_grandpa_chain::<
						Runtime,
						bridge_common_config::BridgeGrandpaRococoBulletinInstance,
						bridge_to_bulletin_config::WithRococoBulletinMessageBridge,
					>(params)
				}

				fn is_message_successfully_dispatched(_nonce: bp_messages::MessageNonce) -> bool {
					use cumulus_primitives_core::XcmpMessageSource;
					!XcmpQueue::take_outbound_messages(usize::MAX).is_empty()
				}
			}

			use bridge_runtime_common::parachains_benchmarking::prepare_parachain_heads_proof;
			use pallet_bridge_parachains::benchmarking::Config as BridgeParachainsConfig;
			use pallet_bridge_relayers::benchmarking::{
				Pallet as BridgeRelayersBench,
				Config as BridgeRelayersConfig,
			};

			impl BridgeParachainsConfig<bridge_common_config::BridgeParachainWestendInstance> for Runtime {
				fn parachains() -> Vec<bp_polkadot_core::parachains::ParaId> {
					use bp_runtime::Parachain;
					vec![bp_polkadot_core::parachains::ParaId(bp_bridge_hub_westend::BridgeHubWestend::PARACHAIN_ID)]
				}

				fn prepare_parachain_heads_proof(
					parachains: &[bp_polkadot_core::parachains::ParaId],
					parachain_head_size: u32,
					proof_size: bp_runtime::StorageProofSize,
				) -> (
					pallet_bridge_parachains::RelayBlockNumber,
					pallet_bridge_parachains::RelayBlockHash,
					bp_polkadot_core::parachains::ParaHeadsProof,
					Vec<(bp_polkadot_core::parachains::ParaId, bp_polkadot_core::parachains::ParaHash)>,
				) {
					prepare_parachain_heads_proof::<Runtime, bridge_common_config::BridgeParachainWestendInstance>(
						parachains,
						parachain_head_size,
						proof_size,
					)
				}
			}

			impl BridgeRelayersConfig for Runtime {
				fn prepare_rewards_account(
					account_params: bp_relayers::RewardsAccountParams,
					reward: Balance,
				) {
					let rewards_account = bp_relayers::PayRewardFromAccount::<
						Balances,
						AccountId
					>::rewards_account(account_params);
					Self::deposit_account(rewards_account, reward);
				}

				fn deposit_account(account: AccountId, balance: Balance) {
					use frame_support::traits::fungible::Mutate;
					Balances::mint_into(&account, balance.saturating_add(ExistentialDeposit::get())).unwrap();
				}
			}

			let whitelist: Vec<TrackedStorageKey> = vec![
				// Block Number
				hex_literal::hex!("26aa394eea5630e07c48ae0c9558cef702a5c1b19ab7a04f536c519aca4983ac").to_vec().into(),
				// Total Issuance
				hex_literal::hex!("c2261276cc9d1f8598ea4b6a74b15c2f57c875e4cff74148e4628f264b974c80").to_vec().into(),
				// Execution Phase
				hex_literal::hex!("26aa394eea5630e07c48ae0c9558cef7ff553b5a9862a516939d82b3d3d8661a").to_vec().into(),
				// Event Count
				hex_literal::hex!("26aa394eea5630e07c48ae0c9558cef70a98fdbe9ce6c55837576c60c7af3850").to_vec().into(),
				// System Events
				hex_literal::hex!("26aa394eea5630e07c48ae0c9558cef780d41e5e16056765bc8461851072c9d7").to_vec().into(),
			];

			let mut batches = Vec::<BenchmarkBatch>::new();
			let params = (&config, &whitelist);
			add_benchmarks!(params, batches);

			Ok(batches)
		}
	}

	impl sp_genesis_builder::GenesisBuilder<Block> for Runtime {
		fn build_state(config: Vec<u8>) -> sp_genesis_builder::Result {
			build_state::<RuntimeGenesisConfig>(config)
		}

		fn get_preset(id: &Option<sp_genesis_builder::PresetId>) -> Option<Vec<u8>> {
			get_preset::<RuntimeGenesisConfig>(id, |_| None)
		}

		fn preset_names() -> Vec<sp_genesis_builder::PresetId> {
			vec![]
		}
	}
}

cumulus_pallet_parachain_system::register_validate_block! {
	Runtime = Runtime,
	BlockExecutor = cumulus_pallet_aura_ext::BlockExecutor::<Runtime, Executive>,
}

#[cfg(test)]
mod tests {
	use super::*;
	use codec::Encode;
	use sp_runtime::{
		generic::Era,
		traits::{TransactionExtensionBase, Zero},
	};

	#[test]
	fn ensure_signed_extension_definition_is_compatible_with_relay() {
		use bp_polkadot_core::SuffixedCommonTransactionExtensionExt;

		sp_io::TestExternalities::default().execute_with(|| {
			frame_system::BlockHash::<Runtime>::insert(BlockNumber::zero(), Hash::default());
			let payload: TxExtension = (
				frame_system::CheckNonZeroSender::new(),
				frame_system::CheckSpecVersion::new(),
				frame_system::CheckTxVersion::new(),
				frame_system::CheckGenesis::new(),
				frame_system::CheckEra::from(Era::Immortal),
				frame_system::CheckNonce::from(10),
				frame_system::CheckWeight::new(),
				pallet_transaction_payment::ChargeTransactionPayment::from(10),
				BridgeRejectObsoleteHeadersAndMessages,
				(
					bridge_to_westend_config::OnBridgeHubRococoRefundBridgeHubWestendMessages::default(),
					bridge_to_bulletin_config::OnBridgeHubRococoRefundRococoBulletinMessages::default(),
<<<<<<< HEAD
				)
			).into();
=======
				),
				cumulus_primitives_storage_weight_reclaim::StorageWeightReclaim::new(),
			);
>>>>>>> 930b0462

			// for BridgeHubRococo
			{
				let bhr_indirect_payload = bp_bridge_hub_rococo::TransactionExtension::from_params(
					VERSION.spec_version,
					VERSION.transaction_version,
					bp_runtime::TransactionEra::Immortal,
					System::block_hash(BlockNumber::zero()),
					10,
					10,
					(((), ()), ((), ())),
				);
				assert_eq!(payload.encode(), bhr_indirect_payload.encode());
				assert_eq!(
					payload.implicit().unwrap().encode(),
					bhr_indirect_payload.implicit().unwrap().encode()
				)
			}
		});
	}
}<|MERGE_RESOLUTION|>--- conflicted
+++ resolved
@@ -1544,14 +1544,9 @@
 				(
 					bridge_to_westend_config::OnBridgeHubRococoRefundBridgeHubWestendMessages::default(),
 					bridge_to_bulletin_config::OnBridgeHubRococoRefundRococoBulletinMessages::default(),
-<<<<<<< HEAD
-				)
-			).into();
-=======
 				),
 				cumulus_primitives_storage_weight_reclaim::StorageWeightReclaim::new(),
-			);
->>>>>>> 930b0462
+			).into();
 
 			// for BridgeHubRococo
 			{
