--- conflicted
+++ resolved
@@ -23,1016 +23,8 @@
 #[cfg(feature = "runtime-benchmarks")]
 pub mod inner;
 
-<<<<<<< HEAD
-use frame_benchmarking::v1::{account, whitelist_account};
-use frame_election_provider_support::SortedListProvider;
-use frame_support::{
-	assert_ok, ensure,
-	traits::{
-		fungible::{Inspect, Mutate, Unbalanced},
-		tokens::Preservation,
-		Get, Imbalance,
-	},
-};
-use frame_system::RawOrigin as RuntimeOrigin;
-use pallet_nomination_pools::{
-	adapter::{StakeStrategy, StakeStrategyType},
-	BalanceOf, BondExtra, BondedPoolInner, BondedPools, ClaimPermission, ClaimPermissions,
-	Commission, CommissionChangeRate, CommissionClaimPermission, ConfigOp, GlobalMaxCommission,
-	MaxPoolMembers, MaxPoolMembersPerPool, MaxPools, Metadata, MinCreateBond, MinJoinBond,
-	Pallet as Pools, PoolId, PoolMembers, PoolRoles, PoolState, RewardPools, SubPoolsStorage,
-};
-use pallet_staking::MaxNominationsOf;
-use sp_runtime::{
-	traits::{Bounded, StaticLookup, Zero},
-	Perbill,
-};
-use sp_staking::EraIndex;
-use sp_std::{vec, vec::Vec};
-// `frame_benchmarking::benchmarks!` macro needs this
-use pallet_nomination_pools::Call;
-
-type CurrencyOf<T> = <T as pallet_nomination_pools::Config>::Currency;
-
-const USER_SEED: u32 = 0;
-const MAX_SPANS: u32 = 100;
-
-type VoterBagsListInstance = pallet_bags_list::Instance1;
-pub trait Config:
-	pallet_nomination_pools::Config
-	+ pallet_staking::Config
-	+ pallet_bags_list::Config<VoterBagsListInstance>
-{
-}
-
-pub struct Pallet<T: Config>(Pools<T>);
-
-fn create_funded_user_with_balance<T: pallet_nomination_pools::Config>(
-	string: &'static str,
-	n: u32,
-	balance: BalanceOf<T>,
-) -> T::AccountId {
-	let user = account(string, n, USER_SEED);
-	T::Currency::set_balance(&user, balance);
-	user
-}
-
-// Create a bonded pool account, bonding `balance` and giving the account `balance * 2` free
-// balance.
-fn create_pool_account<T: pallet_nomination_pools::Config>(
-	n: u32,
-	balance: BalanceOf<T>,
-	commission: Option<Perbill>,
-) -> (T::AccountId, T::AccountId) {
-	let ed = CurrencyOf::<T>::minimum_balance();
-	let pool_creator: T::AccountId =
-		create_funded_user_with_balance::<T>("pool_creator", n, ed + balance * 2u32.into());
-	let pool_creator_lookup = T::Lookup::unlookup(pool_creator.clone());
-
-	Pools::<T>::create(
-		RuntimeOrigin::Signed(pool_creator.clone()).into(),
-		balance,
-		pool_creator_lookup.clone(),
-		pool_creator_lookup.clone(),
-		pool_creator_lookup,
-	)
-	.unwrap();
-
-	if let Some(c) = commission {
-		let pool_id = pallet_nomination_pools::LastPoolId::<T>::get();
-		Pools::<T>::set_commission(
-			RuntimeOrigin::Signed(pool_creator.clone()).into(),
-			pool_id,
-			Some((c, pool_creator.clone())),
-		)
-		.expect("pool just created, commission can be set by root; qed");
-	}
-
-	let pool_account = pallet_nomination_pools::BondedPools::<T>::iter()
-		.find(|(_, bonded_pool)| bonded_pool.roles.depositor == pool_creator)
-		.map(|(pool_id, _)| Pools::<T>::create_bonded_account(pool_id))
-		.expect("pool_creator created a pool above");
-
-	(pool_creator, pool_account)
-}
-
-fn migrate_to_transfer_stake<T: Config>(pool_id: PoolId) {
-	if T::StakeAdapter::strategy_type() == StakeStrategyType::Transfer {
-		// should already be in the correct strategy
-		return;
-	}
-	let pool_acc = Pools::<T>::create_bonded_account(pool_id);
-	// drop the agent and its associated delegators .
-	T::StakeAdapter::remove_as_agent(&pool_acc);
-
-	// tranfer funds from all members to the pool account.
-	PoolMembers::<T>::iter()
-		.filter(|(_, member)| member.pool_id == pool_id)
-		.for_each(|(member_acc, member)| {
-			let member_balance = member.total_balance();
-			<T as pallet_nomination_pools::Config>::Currency::transfer(
-				&member_acc,
-				&pool_acc,
-				member_balance,
-				Preservation::Preserve,
-			)
-			.expect("member should have enough balance to transfer");
-		});
-}
-
-fn vote_to_balance<T: pallet_nomination_pools::Config>(
-	vote: u64,
-) -> Result<BalanceOf<T>, &'static str> {
-	vote.try_into().map_err(|_| "could not convert u64 to Balance")
-}
-
-fn is_transfer_stake_strategy<T: pallet_nomination_pools::Config>() -> bool {
-	T::StakeAdapter::strategy_type() == StakeStrategyType::Transfer
-}
-
-#[allow(unused)]
-struct ListScenario<T: pallet_nomination_pools::Config> {
-	/// Stash/Controller that is expected to be moved.
-	origin1: T::AccountId,
-	creator1: T::AccountId,
-	dest_weight: BalanceOf<T>,
-	origin1_member: Option<T::AccountId>,
-}
-
-impl<T: Config> ListScenario<T> {
-	/// An expensive scenario for bags-list implementation:
-	///
-	/// - the node to be updated (r) is the head of a bag that has at least one other node. The bag
-	///   itself will need to be read and written to update its head. The node pointed to by r.next
-	///   will need to be read and written as it will need to have its prev pointer updated. Note
-	///   that there are two other worst case scenarios for bag removal: 1) the node is a tail and
-	///   2) the node is a middle node with prev and next; all scenarios end up with the same number
-	///   of storage reads and writes.
-	///
-	/// - the destination bag has at least one node, which will need its next pointer updated.
-	pub(crate) fn new(
-		origin_weight: BalanceOf<T>,
-		is_increase: bool,
-	) -> Result<Self, &'static str> {
-		ensure!(!origin_weight.is_zero(), "origin weight must be greater than 0");
-
-		ensure!(
-			pallet_nomination_pools::MaxPools::<T>::get().unwrap_or(0) >= 3,
-			"must allow at least three pools for benchmarks"
-		);
-
-		// Burn the entire issuance.
-		CurrencyOf::<T>::set_total_issuance(Zero::zero());
-
-		// Create accounts with the origin weight
-		let (pool_creator1, pool_origin1) =
-			create_pool_account::<T>(USER_SEED + 1, origin_weight, Some(Perbill::from_percent(50)));
-
-		T::StakeAdapter::nominate(
-			&pool_origin1,
-			// NOTE: these don't really need to be validators.
-			vec![account("random_validator", 0, USER_SEED)],
-		)?;
-
-		let (_, pool_origin2) =
-			create_pool_account::<T>(USER_SEED + 2, origin_weight, Some(Perbill::from_percent(50)));
-
-		T::StakeAdapter::nominate(
-			&pool_origin2,
-			vec![account("random_validator", 0, USER_SEED)].clone(),
-		)?;
-
-		// Find a destination weight that will trigger the worst case scenario
-		let dest_weight_as_vote = <T as pallet_staking::Config>::VoterList::score_update_worst_case(
-			&pool_origin1,
-			is_increase,
-		);
-
-		let dest_weight: BalanceOf<T> =
-			dest_weight_as_vote.try_into().map_err(|_| "could not convert u64 to Balance")?;
-
-		// Create an account with the worst case destination weight
-		let (_, pool_dest1) =
-			create_pool_account::<T>(USER_SEED + 3, dest_weight, Some(Perbill::from_percent(50)));
-
-		T::StakeAdapter::nominate(&pool_dest1, vec![account("random_validator", 0, USER_SEED)])?;
-
-		let weight_of = pallet_staking::Pallet::<T>::weight_of_fn();
-		assert_eq!(vote_to_balance::<T>(weight_of(&pool_origin1)).unwrap(), origin_weight);
-		assert_eq!(vote_to_balance::<T>(weight_of(&pool_origin2)).unwrap(), origin_weight);
-		assert_eq!(vote_to_balance::<T>(weight_of(&pool_dest1)).unwrap(), dest_weight);
-
-		Ok(ListScenario {
-			origin1: pool_origin1,
-			creator1: pool_creator1,
-			dest_weight,
-			origin1_member: None,
-		})
-	}
-
-	fn add_joiner(mut self, amount: BalanceOf<T>) -> Self {
-		let amount = MinJoinBond::<T>::get()
-			.max(CurrencyOf::<T>::minimum_balance())
-			// Max `amount` with minimum thresholds for account balance and joining a pool
-			// to ensure 1) the user can be created and 2) can join the pool
-			.max(amount);
-
-		let joiner: T::AccountId = account("joiner", USER_SEED, 0);
-		self.origin1_member = Some(joiner.clone());
-		CurrencyOf::<T>::set_balance(&joiner, amount * 2u32.into());
-
-		let original_bonded = T::StakeAdapter::active_stake(&self.origin1);
-
-		// Unbond `amount` from the underlying pool account so when the member joins
-		// we will maintain `current_bonded`.
-		T::StakeAdapter::unbond(&self.origin1, amount)
-			.expect("the pool was created in `Self::new`.");
-
-		// Account pool points for the unbonded balance.
-		BondedPools::<T>::mutate(&1, |maybe_pool| {
-			maybe_pool.as_mut().map(|pool| pool.points -= amount)
-		});
-
-		Pools::<T>::join(RuntimeOrigin::Signed(joiner.clone()).into(), amount, 1).unwrap();
-
-		// check that the vote weight is still the same as the original bonded
-		let weight_of = pallet_staking::Pallet::<T>::weight_of_fn();
-		assert_eq!(vote_to_balance::<T>(weight_of(&self.origin1)).unwrap(), original_bonded);
-
-		// check the member was added correctly
-		let member = PoolMembers::<T>::get(&joiner).unwrap();
-		assert_eq!(member.points, amount);
-		assert_eq!(member.pool_id, 1);
-
-		self
-	}
-}
-
-frame_benchmarking::benchmarks! {
-	where_clause {
-		where
-			T: pallet_staking::Config,
-			pallet_staking::BalanceOf<T>: From<u128> + Into<u128>,
-			BalanceOf<T>: From<u128> + Into<u128>,
-	}
-
-	join {
-		let origin_weight = Pools::<T>::depositor_min_bond() * 2u32.into();
-
-		// setup the worst case list scenario.
-		let scenario = ListScenario::<T>::new(origin_weight, true)?;
-		assert_eq!(
-			T::StakeAdapter::active_stake(&scenario.origin1),
-			origin_weight
-		);
-
-		let max_additional = scenario.dest_weight - origin_weight;
-		let joiner_free = CurrencyOf::<T>::minimum_balance() + max_additional;
-
-		let joiner: T::AccountId
-			= create_funded_user_with_balance::<T>("joiner", 0, joiner_free);
-
-		whitelist_account!(joiner);
-	}: _(RuntimeOrigin::Signed(joiner.clone()), max_additional, 1)
-	verify {
-		assert_eq!(CurrencyOf::<T>::balance(&joiner), joiner_free - max_additional);
-		assert_eq!(
-			T::StakeAdapter::active_stake(&scenario.origin1),
-			scenario.dest_weight
-		);
-	}
-
-	bond_extra_transfer {
-		let origin_weight = Pools::<T>::depositor_min_bond() * 2u32.into();
-		let scenario = ListScenario::<T>::new(origin_weight, true)?;
-		let extra = scenario.dest_weight - origin_weight;
-
-		// creator of the src pool will bond-extra, bumping itself to dest bag.
-
-	}: bond_extra(RuntimeOrigin::Signed(scenario.creator1.clone()), BondExtra::FreeBalance(extra))
-	verify {
-		assert!(
-			T::StakeAdapter::active_stake(&scenario.origin1) >=
-			scenario.dest_weight
-		);
-	}
-
-	bond_extra_other {
-		let claimer: T::AccountId = account("claimer", USER_SEED + 4, 0);
-
-		let origin_weight = Pools::<T>::depositor_min_bond() * 2u32.into();
-		let scenario = ListScenario::<T>::new(origin_weight, true)?;
-		let extra = (scenario.dest_weight - origin_weight).max(CurrencyOf::<T>::minimum_balance());
-
-		// set claim preferences to `PermissionlessAll` to any account to bond extra on member's behalf.
-		let _ = Pools::<T>::set_claim_permission(RuntimeOrigin::Signed(scenario.creator1.clone()).into(), ClaimPermission::PermissionlessAll);
-
-		// transfer exactly `extra` to the depositor of the src pool (1),
-		let reward_account1 = Pools::<T>::create_reward_account(1);
-		assert!(extra >= CurrencyOf::<T>::minimum_balance());
-		let _ = CurrencyOf::<T>::mint_into(&reward_account1, extra);
-
-	}: _(RuntimeOrigin::Signed(claimer), T::Lookup::unlookup(scenario.creator1.clone()), BondExtra::Rewards)
-	verify {
-		 // commission of 50% deducted here.
-		assert!(
-			T::StakeAdapter::active_stake(&scenario.origin1) >=
-			scenario.dest_weight / 2u32.into()
-		);
-	}
-
-	claim_payout {
-		let claimer: T::AccountId = account("claimer", USER_SEED + 4, 0);
-		let commission = Perbill::from_percent(50);
-		let origin_weight = Pools::<T>::depositor_min_bond() * 2u32.into();
-		let ed = CurrencyOf::<T>::minimum_balance();
-		let (depositor, pool_account) = create_pool_account::<T>(0, origin_weight, Some(commission));
-		let reward_account = Pools::<T>::create_reward_account(1);
-
-		// Send funds to the reward account of the pool
-		CurrencyOf::<T>::set_balance(&reward_account, ed + origin_weight);
-
-		// set claim preferences to `PermissionlessAll` so any account can claim rewards on member's
-		// behalf.
-		let _ = Pools::<T>::set_claim_permission(RuntimeOrigin::Signed(depositor.clone()).into(), ClaimPermission::PermissionlessAll);
-
-		// Sanity check
-		assert_eq!(
-			CurrencyOf::<T>::balance(&depositor),
-			origin_weight
-		);
-
-		whitelist_account!(depositor);
-	}:claim_payout_other(RuntimeOrigin::Signed(claimer), depositor.clone())
-	verify {
-		assert_eq!(
-			CurrencyOf::<T>::balance(&depositor),
-			origin_weight + commission * origin_weight
-		);
-		assert_eq!(
-			CurrencyOf::<T>::balance(&reward_account),
-			ed + commission * origin_weight
-		);
-	}
-
-
-	unbond {
-		// The weight the nominator will start at. The value used here is expected to be
-		// significantly higher than the first position in a list (e.g. the first bag threshold).
-		let origin_weight = Pools::<T>::depositor_min_bond() * 200u32.into();
-		let scenario = ListScenario::<T>::new(origin_weight, false)?;
-		let amount = origin_weight - scenario.dest_weight;
-
-		let scenario = scenario.add_joiner(amount);
-		let member_id = scenario.origin1_member.unwrap().clone();
-		let member_id_lookup = T::Lookup::unlookup(member_id.clone());
-		let all_points = PoolMembers::<T>::get(&member_id).unwrap().points;
-		whitelist_account!(member_id);
-	}: _(RuntimeOrigin::Signed(member_id.clone()), member_id_lookup, all_points)
-	verify {
-		let bonded_after = T::StakeAdapter::active_stake(&scenario.origin1);
-		// We at least went down to the destination bag
-		assert!(bonded_after <= scenario.dest_weight);
-		let member = PoolMembers::<T>::get(
-			&member_id
-		)
-		.unwrap();
-		assert_eq!(
-			member.unbonding_eras.keys().cloned().collect::<Vec<_>>(),
-			vec![0 + T::StakeAdapter::bonding_duration()]
-		);
-		assert_eq!(
-			member.unbonding_eras.values().cloned().collect::<Vec<_>>(),
-			vec![all_points]
-		);
-	}
-
-	pool_withdraw_unbonded {
-		let s in 0 .. MAX_SPANS;
-
-		let min_create_bond = Pools::<T>::depositor_min_bond();
-		let (depositor, pool_account) = create_pool_account::<T>(0, min_create_bond, None);
-
-		// Add a new member
-		let min_join_bond = MinJoinBond::<T>::get().max(CurrencyOf::<T>::minimum_balance());
-		let joiner = create_funded_user_with_balance::<T>("joiner", 0, min_join_bond * 2u32.into());
-		Pools::<T>::join(RuntimeOrigin::Signed(joiner.clone()).into(), min_join_bond, 1)
-			.unwrap();
-
-		// Sanity check join worked
-		assert_eq!(
-			T::StakeAdapter::active_stake(&pool_account),
-			min_create_bond + min_join_bond
-		);
-		assert_eq!(CurrencyOf::<T>::balance(&joiner), min_join_bond);
-
-		// Unbond the new member
-		Pools::<T>::fully_unbond(RuntimeOrigin::Signed(joiner.clone()).into(), joiner.clone()).unwrap();
-
-		// Sanity check that unbond worked
-		assert_eq!(
-			T::StakeAdapter::active_stake(&pool_account),
-			min_create_bond
-		);
-		assert_eq!(pallet_staking::Ledger::<T>::get(&pool_account).unwrap().unlocking.len(), 1);
-		// Set the current era
-		pallet_staking::CurrentEra::<T>::put(EraIndex::max_value());
-
-		// Add `s` count of slashing spans to storage.
-		pallet_staking::benchmarking::add_slashing_spans::<T>(&pool_account, s);
-		whitelist_account!(pool_account);
-	}: _(RuntimeOrigin::Signed(pool_account.clone()), 1, s)
-	verify {
-		// The joiners funds didn't change
-		assert_eq!(CurrencyOf::<T>::balance(&joiner), min_join_bond);
-		// The unlocking chunk was removed
-		assert_eq!(pallet_staking::Ledger::<T>::get(pool_account).unwrap().unlocking.len(), 0);
-	}
-
-	withdraw_unbonded_update {
-		let s in 0 .. MAX_SPANS;
-
-		let min_create_bond = Pools::<T>::depositor_min_bond();
-		let (depositor, pool_account) = create_pool_account::<T>(0, min_create_bond, None);
-
-		// Add a new member
-		let min_join_bond = MinJoinBond::<T>::get().max(CurrencyOf::<T>::minimum_balance());
-		let joiner = create_funded_user_with_balance::<T>("joiner", 0, min_join_bond * 2u32.into());
-		let joiner_lookup = T::Lookup::unlookup(joiner.clone());
-		Pools::<T>::join(RuntimeOrigin::Signed(joiner.clone()).into(), min_join_bond, 1)
-			.unwrap();
-
-		// Sanity check join worked
-		assert_eq!(
-			T::StakeAdapter::active_stake(&pool_account),
-			min_create_bond + min_join_bond
-		);
-		assert_eq!(CurrencyOf::<T>::balance(&joiner), min_join_bond);
-
-		// Unbond the new member
-		pallet_staking::CurrentEra::<T>::put(0);
-		Pools::<T>::fully_unbond(RuntimeOrigin::Signed(joiner.clone()).into(), joiner.clone()).unwrap();
-
-		// Sanity check that unbond worked
-		assert_eq!(
-			T::StakeAdapter::active_stake(&pool_account),
-			min_create_bond
-		);
-		assert_eq!(pallet_staking::Ledger::<T>::get(&pool_account).unwrap().unlocking.len(), 1);
-
-		// Set the current era to ensure we can withdraw unbonded funds
-		pallet_staking::CurrentEra::<T>::put(EraIndex::max_value());
-
-		pallet_staking::benchmarking::add_slashing_spans::<T>(&pool_account, s);
-		whitelist_account!(joiner);
-	}: withdraw_unbonded(RuntimeOrigin::Signed(joiner.clone()), joiner_lookup, s)
-	verify {
-		assert_eq!(
-			CurrencyOf::<T>::balance(&joiner), min_join_bond * 2u32.into()
-		);
-		// The unlocking chunk was removed
-		assert_eq!(pallet_staking::Ledger::<T>::get(&pool_account).unwrap().unlocking.len(), 0);
-	}
-
-	withdraw_unbonded_kill {
-		let s in 0 .. MAX_SPANS;
-
-		let min_create_bond = Pools::<T>::depositor_min_bond();
-		let (depositor, pool_account) = create_pool_account::<T>(0, min_create_bond, None);
-		let depositor_lookup = T::Lookup::unlookup(depositor.clone());
-
-		// We set the pool to the destroying state so the depositor can leave
-		BondedPools::<T>::try_mutate(&1, |maybe_bonded_pool| {
-			maybe_bonded_pool.as_mut().ok_or(()).map(|bonded_pool| {
-				bonded_pool.state = PoolState::Destroying;
-			})
-		})
-		.unwrap();
-
-		// Unbond the creator
-		pallet_staking::CurrentEra::<T>::put(0);
-		// Simulate some rewards so we can check if the rewards storage is cleaned up. We check this
-		// here to ensure the complete flow for destroying a pool works - the reward pool account
-		// should never exist by time the depositor withdraws so we test that it gets cleaned
-		// up when unbonding.
-		let reward_account = Pools::<T>::create_reward_account(1);
-		assert!(frame_system::Account::<T>::contains_key(&reward_account));
-		Pools::<T>::fully_unbond(RuntimeOrigin::Signed(depositor.clone()).into(), depositor.clone()).unwrap();
-
-		// Sanity check that unbond worked
-		assert_eq!(
-			T::StakeAdapter::active_stake(&pool_account),
-			Zero::zero()
-		);
-		assert_eq!(
-			T::StakeAdapter::total_balance(&pool_account),
-			min_create_bond
-		);
-		assert_eq!(pallet_staking::Ledger::<T>::get(&pool_account).unwrap().unlocking.len(), 1);
-
-		// Set the current era to ensure we can withdraw unbonded funds
-		pallet_staking::CurrentEra::<T>::put(EraIndex::max_value());
-
-		// Some last checks that storage items we expect to get cleaned up are present
-		assert!(pallet_staking::Ledger::<T>::contains_key(&pool_account));
-		assert!(BondedPools::<T>::contains_key(&1));
-		assert!(SubPoolsStorage::<T>::contains_key(&1));
-		assert!(RewardPools::<T>::contains_key(&1));
-		assert!(PoolMembers::<T>::contains_key(&depositor));
-		assert!(frame_system::Account::<T>::contains_key(&reward_account));
-
-		whitelist_account!(depositor);
-	}: withdraw_unbonded(RuntimeOrigin::Signed(depositor.clone()), depositor_lookup, s)
-	verify {
-		// Pool removal worked
-		assert!(!pallet_staking::Ledger::<T>::contains_key(&pool_account));
-		assert!(!BondedPools::<T>::contains_key(&1));
-		assert!(!SubPoolsStorage::<T>::contains_key(&1));
-		assert!(!RewardPools::<T>::contains_key(&1));
-		assert!(!PoolMembers::<T>::contains_key(&depositor));
-		assert!(!frame_system::Account::<T>::contains_key(&pool_account));
-		assert!(!frame_system::Account::<T>::contains_key(&reward_account));
-
-		// Funds where transferred back correctly
-		assert_eq!(
-			CurrencyOf::<T>::balance(&depositor),
-			// gets bond back + rewards collecting when unbonding
-			min_create_bond * 2u32.into() + CurrencyOf::<T>::minimum_balance()
-		);
-	}
-
-	create {
-		let min_create_bond = Pools::<T>::depositor_min_bond();
-		let depositor: T::AccountId = account("depositor", USER_SEED, 0);
-		let depositor_lookup = T::Lookup::unlookup(depositor.clone());
-
-		// Give the depositor some balance to bond
-		// it needs to transfer min balance to reward account as well so give additional min balance.
-		CurrencyOf::<T>::set_balance(&depositor, min_create_bond + CurrencyOf::<T>::minimum_balance() * 2u32.into());
-		// Make sure no Pools exist at a pre-condition for our verify checks
-		assert_eq!(RewardPools::<T>::count(), 0);
-		assert_eq!(BondedPools::<T>::count(), 0);
-
-		whitelist_account!(depositor);
-	}: _(
-			RuntimeOrigin::Signed(depositor.clone()),
-			min_create_bond,
-			depositor_lookup.clone(),
-			depositor_lookup.clone(),
-			depositor_lookup
-		)
-	verify {
-		assert_eq!(RewardPools::<T>::count(), 1);
-		assert_eq!(BondedPools::<T>::count(), 1);
-		let (_, new_pool) = BondedPools::<T>::iter().next().unwrap();
-		assert_eq!(
-			new_pool,
-			BondedPoolInner {
-				commission: Commission::default(),
-				member_counter: 1,
-				points: min_create_bond,
-				roles: PoolRoles {
-					depositor: depositor.clone(),
-					root: Some(depositor.clone()),
-					nominator: Some(depositor.clone()),
-					bouncer: Some(depositor.clone()),
-				},
-				state: PoolState::Open,
-			}
-		);
-		assert_eq!(
-			T::StakeAdapter::active_stake(&Pools::<T>::create_bonded_account(1)),
-			min_create_bond
-		);
-	}
-
-	nominate {
-		let n in 1 .. MaxNominationsOf::<T>::get();
-
-		// Create a pool
-		let min_create_bond = Pools::<T>::depositor_min_bond() * 2u32.into();
-		let (depositor, pool_account) = create_pool_account::<T>(0, min_create_bond, None);
-
-		// Create some accounts to nominate. For the sake of benchmarking they don't need to be
-		// actual validators
-		 let validators: Vec<_> = (0..n)
-			.map(|i| account("stash", USER_SEED, i))
-			.collect();
-
-		whitelist_account!(depositor);
-	}:_(RuntimeOrigin::Signed(depositor.clone()), 1, validators)
-	verify {
-		assert_eq!(RewardPools::<T>::count(), 1);
-		assert_eq!(BondedPools::<T>::count(), 1);
-		let (_, new_pool) = BondedPools::<T>::iter().next().unwrap();
-		assert_eq!(
-			new_pool,
-			BondedPoolInner {
-				commission: Commission::default(),
-				member_counter: 1,
-				points: min_create_bond,
-				roles: PoolRoles {
-					depositor: depositor.clone(),
-					root: Some(depositor.clone()),
-					nominator: Some(depositor.clone()),
-					bouncer: Some(depositor.clone()),
-				},
-				state: PoolState::Open,
-			}
-		);
-		assert_eq!(
-			T::StakeAdapter::active_stake(&Pools::<T>::create_bonded_account(1)),
-			min_create_bond
-		);
-	}
-
-	set_state {
-		// Create a pool
-		let min_create_bond = Pools::<T>::depositor_min_bond();
-		let (depositor, pool_account) = create_pool_account::<T>(0, min_create_bond, None);
-		BondedPools::<T>::mutate(&1, |maybe_pool| {
-			// Force the pool into an invalid state
-			maybe_pool.as_mut().map(|pool| pool.points = min_create_bond * 10u32.into());
-		});
-
-		let caller = account("caller", 0, USER_SEED);
-		whitelist_account!(caller);
-	}:_(RuntimeOrigin::Signed(caller), 1, PoolState::Destroying)
-	verify {
-		assert_eq!(BondedPools::<T>::get(1).unwrap().state, PoolState::Destroying);
-	}
-
-	set_metadata {
-		let n in 1 .. <T as pallet_nomination_pools::Config>::MaxMetadataLen::get();
-
-		// Create a pool
-		let (depositor, pool_account) = create_pool_account::<T>(0, Pools::<T>::depositor_min_bond() * 2u32.into(), None);
-
-		// Create metadata of the max possible size
-		let metadata: Vec<u8> = (0..n).map(|_| 42).collect();
-
-		whitelist_account!(depositor);
-	}:_(RuntimeOrigin::Signed(depositor), 1, metadata.clone())
-	verify {
-		assert_eq!(Metadata::<T>::get(&1), metadata);
-	}
-
-	set_configs {
-	}:_(
-		RuntimeOrigin::Root,
-		ConfigOp::Set(BalanceOf::<T>::max_value()),
-		ConfigOp::Set(BalanceOf::<T>::max_value()),
-		ConfigOp::Set(u32::MAX),
-		ConfigOp::Set(u32::MAX),
-		ConfigOp::Set(u32::MAX),
-		ConfigOp::Set(Perbill::max_value())
-	) verify {
-		assert_eq!(MinJoinBond::<T>::get(), BalanceOf::<T>::max_value());
-		assert_eq!(MinCreateBond::<T>::get(), BalanceOf::<T>::max_value());
-		assert_eq!(MaxPools::<T>::get(), Some(u32::MAX));
-		assert_eq!(MaxPoolMembers::<T>::get(), Some(u32::MAX));
-		assert_eq!(MaxPoolMembersPerPool::<T>::get(), Some(u32::MAX));
-		assert_eq!(GlobalMaxCommission::<T>::get(), Some(Perbill::max_value()));
-	}
-
-	update_roles {
-		let first_id = pallet_nomination_pools::LastPoolId::<T>::get() + 1;
-		let (root, _) = create_pool_account::<T>(0, Pools::<T>::depositor_min_bond() * 2u32.into(), None);
-		let random: T::AccountId = account("but is anything really random in computers..?", 0, USER_SEED);
-	}:_(
-		RuntimeOrigin::Signed(root.clone()),
-		first_id,
-		ConfigOp::Set(random.clone()),
-		ConfigOp::Set(random.clone()),
-		ConfigOp::Set(random.clone())
-	) verify {
-		assert_eq!(
-			pallet_nomination_pools::BondedPools::<T>::get(first_id).unwrap().roles,
-			pallet_nomination_pools::PoolRoles {
-				depositor: root,
-				nominator: Some(random.clone()),
-				bouncer: Some(random.clone()),
-				root: Some(random),
-			},
-		)
-	}
-
-	chill {
-		// Create a pool
-		let (depositor, pool_account) = create_pool_account::<T>(0, Pools::<T>::depositor_min_bond() * 2u32.into(), None);
-
-		// Nominate with the pool.
-		 let validators: Vec<_> = (0..MaxNominationsOf::<T>::get())
-			.map(|i| account("stash", USER_SEED, i))
-			.collect();
-
-		assert_ok!(T::StakeAdapter::nominate(&pool_account, validators));
-		assert!(T::StakeAdapter::nominations(&Pools::<T>::create_bonded_account(1)).is_some());
-
-		whitelist_account!(depositor);
-	}:_(RuntimeOrigin::Signed(depositor.clone()), 1)
-	verify {
-		assert!(T::StakeAdapter::nominations(&Pools::<T>::create_bonded_account(1)).is_none());
-	}
-
-	set_commission {
-		// Create a pool - do not set a commission yet.
-		let (depositor, pool_account) = create_pool_account::<T>(0, Pools::<T>::depositor_min_bond() * 2u32.into(), None);
-		// set a max commission
-		Pools::<T>::set_commission_max(RuntimeOrigin::Signed(depositor.clone()).into(), 1u32.into(), Perbill::from_percent(50)).unwrap();
-		// set a change rate
-		Pools::<T>::set_commission_change_rate(RuntimeOrigin::Signed(depositor.clone()).into(), 1u32.into(), CommissionChangeRate {
-			max_increase: Perbill::from_percent(20),
-			min_delay: 0u32.into(),
-		}).unwrap();
-		// set a claim permission to an account.
-		Pools::<T>::set_commission_claim_permission(
-			RuntimeOrigin::Signed(depositor.clone()).into(),
-			1u32.into(),
-			Some(CommissionClaimPermission::Account(depositor.clone()))
-		).unwrap();
-
-	}:_(RuntimeOrigin::Signed(depositor.clone()), 1u32.into(), Some((Perbill::from_percent(20), depositor.clone())))
-	verify {
-		assert_eq!(BondedPools::<T>::get(1).unwrap().commission, Commission {
-			current: Some((Perbill::from_percent(20), depositor.clone())),
-			max: Some(Perbill::from_percent(50)),
-			change_rate: Some(CommissionChangeRate {
-					max_increase: Perbill::from_percent(20),
-					min_delay: 0u32.into()
-			}),
-			throttle_from: Some(1u32.into()),
-			claim_permission: Some(CommissionClaimPermission::Account(depositor)),
-		});
-	}
-
-	set_commission_max {
-		// Create a pool, setting a commission that will update when max commission is set.
-		let (depositor, pool_account) = create_pool_account::<T>(0, Pools::<T>::depositor_min_bond() * 2u32.into(), Some(Perbill::from_percent(50)));
-	}:_(RuntimeOrigin::Signed(depositor.clone()), 1u32.into(), Perbill::from_percent(50))
-	verify {
-		assert_eq!(
-			BondedPools::<T>::get(1).unwrap().commission, Commission {
-			current: Some((Perbill::from_percent(50), depositor)),
-			max: Some(Perbill::from_percent(50)),
-			change_rate: None,
-			throttle_from: Some(0u32.into()),
-			claim_permission: None,
-		});
-	}
-
-	set_commission_change_rate {
-		// Create a pool
-		let (depositor, pool_account) = create_pool_account::<T>(0, Pools::<T>::depositor_min_bond() * 2u32.into(), None);
-	}:_(RuntimeOrigin::Signed(depositor.clone()), 1u32.into(), CommissionChangeRate {
-		max_increase: Perbill::from_percent(50),
-		min_delay: 1000u32.into(),
-	})
-	verify {
-		assert_eq!(
-			BondedPools::<T>::get(1).unwrap().commission, Commission {
-			current: None,
-			max: None,
-			change_rate: Some(CommissionChangeRate {
-				max_increase: Perbill::from_percent(50),
-				min_delay: 1000u32.into(),
-			}),
-			throttle_from: Some(1_u32.into()),
-			claim_permission: None,
-		});
-  }
-
-	set_commission_claim_permission {
-		// Create a pool.
-		let (depositor, pool_account) = create_pool_account::<T>(0, Pools::<T>::depositor_min_bond() * 2u32.into(), None);
-	}:_(RuntimeOrigin::Signed(depositor.clone()), 1u32.into(), Some(CommissionClaimPermission::Account(depositor.clone())))
-	verify {
-		assert_eq!(
-			BondedPools::<T>::get(1).unwrap().commission, Commission {
-			current: None,
-			max: None,
-			change_rate: None,
-			throttle_from: None,
-			claim_permission: Some(CommissionClaimPermission::Account(depositor)),
-		});
-	}
-
-	set_claim_permission {
-		// Create a pool
-		let min_create_bond = Pools::<T>::depositor_min_bond();
-		let (depositor, pool_account) = create_pool_account::<T>(0, min_create_bond, None);
-
-		// Join pool
-		let min_join_bond = MinJoinBond::<T>::get().max(CurrencyOf::<T>::minimum_balance());
-		let joiner = create_funded_user_with_balance::<T>("joiner", 0, min_join_bond * 4u32.into());
-		let joiner_lookup = T::Lookup::unlookup(joiner.clone());
-		Pools::<T>::join(RuntimeOrigin::Signed(joiner.clone()).into(), min_join_bond, 1)
-			.unwrap();
-
-		// Sanity check join worked
-		assert_eq!(
-			T::StakeAdapter::active_stake(&pool_account),
-			min_create_bond + min_join_bond
-		);
-	}:_(RuntimeOrigin::Signed(joiner.clone()), ClaimPermission::Permissioned)
-	verify {
-		assert_eq!(ClaimPermissions::<T>::get(joiner), ClaimPermission::Permissioned);
-	}
-
-	claim_commission {
-		let claimer: T::AccountId = account("claimer_member", USER_SEED + 4, 0);
-		let commission = Perbill::from_percent(50);
-		let origin_weight = Pools::<T>::depositor_min_bond() * 2u32.into();
-		let ed = CurrencyOf::<T>::minimum_balance();
-		let (depositor, pool_account) = create_pool_account::<T>(0, origin_weight, Some(commission));
-		let reward_account = Pools::<T>::create_reward_account(1);
-		CurrencyOf::<T>::set_balance(&reward_account, ed + origin_weight);
-
-		// member claims a payout to make some commission available.
-		let _ = Pools::<T>::claim_payout(RuntimeOrigin::Signed(claimer.clone()).into());
-		// set a claim permission to an account.
-		let _ = Pools::<T>::set_commission_claim_permission(
-			RuntimeOrigin::Signed(depositor.clone()).into(),
-			1u32.into(),
-			Some(CommissionClaimPermission::Account(claimer))
-		);
-		whitelist_account!(depositor);
-	}:_(RuntimeOrigin::Signed(depositor.clone()), 1u32.into())
-	verify {
-		assert_eq!(
-			CurrencyOf::<T>::balance(&depositor),
-			origin_weight + commission * origin_weight
-		);
-		assert_eq!(
-			CurrencyOf::<T>::balance(&reward_account),
-			ed + commission * origin_weight
-		);
-	}
-
-	adjust_pool_deposit {
-		// Create a pool
-		let (depositor, _) = create_pool_account::<T>(0, Pools::<T>::depositor_min_bond() * 2u32.into(), None);
-
-		// Remove ed freeze to create a scenario where the ed deposit needs to be adjusted.
-		let _ = Pools::<T>::unfreeze_pool_deposit(&Pools::<T>::create_reward_account(1));
-		assert!(&Pools::<T>::check_ed_imbalance().is_err());
-
-		whitelist_account!(depositor);
-	}:_(RuntimeOrigin::Signed(depositor), 1)
-	verify {
-		assert!(&Pools::<T>::check_ed_imbalance().is_ok());
-	}
-
-	apply_slash {
-		// Note: With older `TransferStake` strategy, slashing is greedy and apply_slash should
-		// always fail.
-
-		// We want to fill member's unbonding pools. So let's bond with big enough amount.
-		let deposit_amount = Pools::<T>::depositor_min_bond() * T::MaxUnbonding::get().into() * 4u32.into();
-		let (depositor, pool_account) = create_pool_account::<T>(0, deposit_amount, None);
-		let depositor_lookup = T::Lookup::unlookup(depositor.clone());
-
-		// verify user balance in the pool.
-		assert_eq!(PoolMembers::<T>::get(&depositor).unwrap().total_balance(), deposit_amount);
-		// verify delegated balance.
-		assert!(is_transfer_stake_strategy::<T>() || T::StakeAdapter::member_delegation_balance(&depositor) == deposit_amount);
-
-		// ugly type conversion between balances of pallet staking and pools (which really are same
-		// type). Maybe there is a better way?
-		let slash_amount: u128 = deposit_amount.into()/2;
-
-		// slash pool by half
-		pallet_staking::slashing::do_slash::<T>(
-			&pool_account,
-			slash_amount.into(),
-			&mut pallet_staking::BalanceOf::<T>::zero(),
-			&mut pallet_staking::NegativeImbalanceOf::<T>::zero(),
-			EraIndex::zero()
-		);
-
-		// verify user balance is slashed in the pool.
-		assert_eq!(PoolMembers::<T>::get(&depositor).unwrap().total_balance(), deposit_amount/2u32.into());
-		// verify delegated balance are not yet slashed.
-		assert!(is_transfer_stake_strategy::<T>() || T::StakeAdapter::member_delegation_balance(&depositor) == deposit_amount);
-
-		// Fill member's sub pools for the worst case.
-		for i in 1..(T::MaxUnbonding::get() + 1) {
-			pallet_staking::CurrentEra::<T>::put(i);
-			assert!(Pools::<T>::unbond(RuntimeOrigin::Signed(depositor.clone()).into(), depositor_lookup.clone(), Pools::<T>::depositor_min_bond()).is_ok());
-		}
-
-		pallet_staking::CurrentEra::<T>::put(T::MaxUnbonding::get() + 2);
-
-		let slash_reporter = create_funded_user_with_balance::<T>("slasher", 0, CurrencyOf::<T>::minimum_balance());
-		whitelist_account!(depositor);
-	}:
-	{
-		let res = Pools::<T>::apply_slash(RuntimeOrigin::Signed(slash_reporter.clone()).into(), depositor_lookup.clone());
-		// for transfer stake strategy, apply slash would error, otherwise success.
-		assert!(is_transfer_stake_strategy::<T>() ^ res.is_ok());
-	}
-	verify {
-		// verify balances are correct and slash applied.
-		assert_eq!(PoolMembers::<T>::get(&depositor).unwrap().total_balance(), deposit_amount/2u32.into());
-		assert!(is_transfer_stake_strategy::<T>() || T::StakeAdapter::member_delegation_balance(&depositor) == deposit_amount/2u32.into());
-	}
-
-	apply_slash_fail {
-		// Bench the scenario where pool has some unapplied slash but the member does not have any
-		// slash to be applied.
-		let deposit_amount = Pools::<T>::depositor_min_bond() * 10u32.into();
-		// Create pool.
-		let (depositor, pool_account) = create_pool_account::<T>(0, deposit_amount, None);
-
-		// slash pool by half
-		let slash_amount: u128 = deposit_amount.into()/2;
-		pallet_staking::slashing::do_slash::<T>(
-			&pool_account,
-			slash_amount.into(),
-			&mut pallet_staking::BalanceOf::<T>::zero(),
-			&mut pallet_staking::NegativeImbalanceOf::<T>::zero(),
-			EraIndex::zero()
-		);
-
-		pallet_staking::CurrentEra::<T>::put(1);
-
-		// new member joins the pool who should not be affected by slash.
-		let min_join_bond = MinJoinBond::<T>::get().max(CurrencyOf::<T>::minimum_balance());
-		let join_amount = min_join_bond * T::MaxUnbonding::get().into() * 2u32.into();
-		let joiner = create_funded_user_with_balance::<T>("joiner", 0, join_amount * 2u32.into());
-		let joiner_lookup = T::Lookup::unlookup(joiner.clone());
-		assert!(Pools::<T>::join(RuntimeOrigin::Signed(joiner.clone()).into(), join_amount, 1).is_ok());
-
-		// Fill member's sub pools for the worst case.
-		for i in 0..T::MaxUnbonding::get() {
-			pallet_staking::CurrentEra::<T>::put(i + 2); // +2 because we already set the current era to 1.
-			assert!(Pools::<T>::unbond(RuntimeOrigin::Signed(joiner.clone()).into(), joiner_lookup.clone(), min_join_bond).is_ok());
-		}
-
-		pallet_staking::CurrentEra::<T>::put(T::MaxUnbonding::get() + 3);
-		whitelist_account!(joiner);
-
-	}: {
-		assert!(Pools::<T>::apply_slash(RuntimeOrigin::Signed(joiner.clone()).into(), joiner_lookup.clone()).is_err());
-	}
-
-
-	pool_migrate {
-		// create a pool.
-		let deposit_amount = Pools::<T>::depositor_min_bond() * 2u32.into();
-		let (depositor, pool_account) = create_pool_account::<T>(0, deposit_amount, None);
-
-		// migrate pool to transfer stake.
-		let _ = migrate_to_transfer_stake::<T>(1);
-	}: {
-		// Try migrate to `DelegateStake`. Would succeed only if `DelegateStake` strategy is used.
-		let res = Pools::<T>::migrate_to_delegate_stake(1);
-		assert!(is_transfer_stake_strategy::<T>() ^ res.is_ok());
-	}
-	verify {
-		// this queries agent balance if `DelegateStake` strategy.
-		assert!(T::StakeAdapter::total_balance(&pool_account) == deposit_amount);
-	}
-
-	claim_delegation {
-		// create a pool.
-		let deposit_amount = Pools::<T>::depositor_min_bond() * 2u32.into();
-		let (depositor, pool_account) = create_pool_account::<T>(0, deposit_amount, None);
-		let depositor_lookup = T::Lookup::unlookup(depositor.clone());
-
-		// migrate pool to transfer stake.
-		let _ = migrate_to_transfer_stake::<T>(1);
-
-		// Now migrate pool to delegate stake keeping delegators unmigrated.
-		let migration_res = Pools::<T>::migrate_to_delegate_stake(1);
-		assert!(is_transfer_stake_strategy::<T>() ^ migration_res.is_ok());
-
-		// verify balances that we will check again later.
-		assert!(T::StakeAdapter::member_delegation_balance(&depositor) == Zero::zero());
-		assert_eq!(PoolMembers::<T>::get(&depositor).unwrap().total_balance(), deposit_amount);
-
-		whitelist_account!(depositor);
-	}: {
-		let res = Pools::<T>::claim_delegation(RuntimeOrigin::Signed(depositor.clone()).into(), depositor_lookup.clone());
-		// for transfer stake strategy, apply slash would error, otherwise success.
-		assert!(is_transfer_stake_strategy::<T>() ^ res.is_ok());
-	}
-	verify {
-		// verify balances once more.
-		assert!(is_transfer_stake_strategy::<T>() || T::StakeAdapter::member_delegation_balance(&depositor) == deposit_amount);
-		assert_eq!(PoolMembers::<T>::get(&depositor).unwrap().total_balance(), deposit_amount);
-	}
-
-	impl_benchmark_test_suite!(
-		Pallet,
-		crate::mock::new_test_ext(),
-		crate::mock::Runtime
-	);
-}
-=======
 #[cfg(feature = "runtime-benchmarks")]
 pub use inner::*;
 
 #[cfg(all(feature = "runtime-benchmarks", test))]
-pub(crate) mod mock;
->>>>>>> e75c2e6e
+pub(crate) mod mock;