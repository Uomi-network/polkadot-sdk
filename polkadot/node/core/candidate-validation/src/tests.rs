--- conflicted
+++ resolved
@@ -516,12 +516,8 @@
 		candidate_receipt,
 		Arc::new(pov),
 		ExecutorParams::default(),
-<<<<<<< HEAD
-		PvfExecPriority::Backing,
+		PvfExecKind::Backing,
 		None,
-=======
-		PvfExecKind::Backing,
->>>>>>> 314aa198
 		&Default::default(),
 	))
 	.unwrap();
@@ -573,12 +569,8 @@
 		candidate_receipt,
 		Arc::new(pov),
 		ExecutorParams::default(),
-<<<<<<< HEAD
-		PvfExecPriority::Backing,
+		PvfExecKind::Backing,
 		None,
-=======
-		PvfExecKind::Backing,
->>>>>>> 314aa198
 		&Default::default(),
 	))
 	.unwrap();
@@ -659,12 +651,8 @@
 		candidate_receipt,
 		Arc::new(pov),
 		ExecutorParams::default(),
-<<<<<<< HEAD
-		PvfExecPriority::Approval,
+		PvfExecKind::Approval,
 		None,
-=======
-		PvfExecKind::Approval,
->>>>>>> 314aa198
 		&Default::default(),
 	))
 	.unwrap();
@@ -705,12 +693,8 @@
 		candidate_receipt,
 		Arc::new(pov),
 		ExecutorParams::default(),
-<<<<<<< HEAD
-		PvfExecPriority::Approval,
+		PvfExecKind::Approval,
 		None,
-=======
-		PvfExecKind::Approval,
->>>>>>> 314aa198
 		&Default::default(),
 	))
 	.unwrap();
@@ -867,12 +851,8 @@
 		candidate_receipt,
 		Arc::new(pov),
 		ExecutorParams::default(),
-<<<<<<< HEAD
-		PvfExecPriority::Backing,
+		PvfExecKind::Backing,
 		None,
-=======
-		PvfExecKind::Backing,
->>>>>>> 314aa198
 		&Default::default(),
 	));
 
@@ -917,12 +897,8 @@
 		candidate_receipt,
 		Arc::new(pov),
 		ExecutorParams::default(),
-<<<<<<< HEAD
-		PvfExecPriority::Backing,
+		PvfExecKind::Backing,
 		None,
-=======
-		PvfExecKind::Backing,
->>>>>>> 314aa198
 		&Default::default(),
 	))
 	.unwrap();
@@ -974,12 +950,8 @@
 		candidate_receipt,
 		Arc::new(pov),
 		ExecutorParams::default(),
-<<<<<<< HEAD
-		PvfExecPriority::Backing,
+		PvfExecKind::Backing,
 		None,
-=======
-		PvfExecKind::Backing,
->>>>>>> 314aa198
 		&Default::default(),
 	))
 	.unwrap();
@@ -1036,12 +1008,8 @@
 		candidate_receipt,
 		Arc::new(pov),
 		ExecutorParams::default(),
-<<<<<<< HEAD
-		PvfExecPriority::Backing,
+		PvfExecKind::Backing,
 		None,
-=======
-		PvfExecKind::Backing,
->>>>>>> 314aa198
 		&Default::default(),
 	));
 
