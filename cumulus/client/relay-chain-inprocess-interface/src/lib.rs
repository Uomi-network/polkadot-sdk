// Copyright (C) Parity Technologies (UK) Ltd.
// This file is part of Cumulus.

// Cumulus is free software: you can redistribute it and/or modify
// it under the terms of the GNU General Public License as published by
// the Free Software Foundation, either version 3 of the License, or
// (at your option) any later version.

// Cumulus is distributed in the hope that it will be useful,
// but WITHOUT ANY WARRANTY; without even the implied warranty of
// MERCHANTABILITY or FITNESS FOR A PARTICULAR PURPOSE.  See the
// GNU General Public License for more details.

// You should have received a copy of the GNU General Public License
// along with Cumulus.  If not, see <http://www.gnu.org/licenses/>.

use std::{
	collections::{BTreeMap, VecDeque},
	pin::Pin,
	sync::Arc,
	time::Duration,
};

use async_trait::async_trait;
use cumulus_primitives_core::{
	relay_chain::{
<<<<<<< HEAD
		runtime_api::ParachainHost,
		vstaging::{CommittedCandidateReceiptV2 as CommittedCandidateReceipt, CoreState},
		Block as PBlock, BlockId, BlockNumber, Hash as PHash, Header as PHeader,
=======
		runtime_api::ParachainHost, Block as PBlock, BlockId, BlockNumber,
		CommittedCandidateReceipt, CoreIndex, CoreState, Hash as PHash, Header as PHeader,
>>>>>>> d7e57fd6
		InboundHrmpMessage, OccupiedCoreAssumption, SessionIndex, ValidationCodeHash, ValidatorId,
	},
	InboundDownwardMessage, ParaId, PersistedValidationData,
};
use cumulus_relay_chain_interface::{RelayChainError, RelayChainInterface, RelayChainResult};
use futures::{FutureExt, Stream, StreamExt};
use polkadot_service::{
	CollatorPair, Configuration, FullBackend, FullClient, Handle, NewFull, TaskManager,
};
use sc_cli::{RuntimeVersion, SubstrateCli};
use sc_client_api::{
	blockchain::BlockStatus, Backend, BlockchainEvents, HeaderBackend, ImportNotifications,
	StorageProof,
};
use sc_telemetry::TelemetryWorkerHandle;
use sp_api::{CallApiAt, CallApiAtParams, CallContext, ProvideRuntimeApi};
use sp_consensus::SyncOracle;
use sp_core::Pair;
use sp_state_machine::{Backend as StateBackend, StorageValue};

/// The timeout in seconds after that the waiting for a block should be aborted.
const TIMEOUT_IN_SECONDS: u64 = 6;

/// Provides an implementation of the [`RelayChainInterface`] using a local in-process relay chain
/// node.
#[derive(Clone)]
pub struct RelayChainInProcessInterface {
	full_client: Arc<FullClient>,
	backend: Arc<FullBackend>,
	sync_oracle: Arc<dyn SyncOracle + Send + Sync>,
	overseer_handle: Handle,
}

impl RelayChainInProcessInterface {
	/// Create a new instance of [`RelayChainInProcessInterface`]
	pub fn new(
		full_client: Arc<FullClient>,
		backend: Arc<FullBackend>,
		sync_oracle: Arc<dyn SyncOracle + Send + Sync>,
		overseer_handle: Handle,
	) -> Self {
		Self { full_client, backend, sync_oracle, overseer_handle }
	}
}

#[async_trait]
impl RelayChainInterface for RelayChainInProcessInterface {
	async fn version(&self, relay_parent: PHash) -> RelayChainResult<RuntimeVersion> {
		Ok(self.full_client.runtime_version_at(relay_parent)?)
	}

	async fn retrieve_dmq_contents(
		&self,
		para_id: ParaId,
		relay_parent: PHash,
	) -> RelayChainResult<Vec<InboundDownwardMessage>> {
		Ok(self.full_client.runtime_api().dmq_contents(relay_parent, para_id)?)
	}

	async fn retrieve_all_inbound_hrmp_channel_contents(
		&self,
		para_id: ParaId,
		relay_parent: PHash,
	) -> RelayChainResult<BTreeMap<ParaId, Vec<InboundHrmpMessage>>> {
		Ok(self
			.full_client
			.runtime_api()
			.inbound_hrmp_channels_contents(relay_parent, para_id)?)
	}

	async fn header(&self, block_id: BlockId) -> RelayChainResult<Option<PHeader>> {
		let hash = match block_id {
			BlockId::Hash(hash) => hash,
			BlockId::Number(num) =>
				if let Some(hash) = self.full_client.hash(num)? {
					hash
				} else {
					return Ok(None)
				},
		};
		let header = self.full_client.header(hash)?;

		Ok(header)
	}

	async fn persisted_validation_data(
		&self,
		hash: PHash,
		para_id: ParaId,
		occupied_core_assumption: OccupiedCoreAssumption,
	) -> RelayChainResult<Option<PersistedValidationData>> {
		Ok(self.full_client.runtime_api().persisted_validation_data(
			hash,
			para_id,
			occupied_core_assumption,
		)?)
	}

	async fn validation_code_hash(
		&self,
		hash: PHash,
		para_id: ParaId,
		occupied_core_assumption: OccupiedCoreAssumption,
	) -> RelayChainResult<Option<ValidationCodeHash>> {
		Ok(self.full_client.runtime_api().validation_code_hash(
			hash,
			para_id,
			occupied_core_assumption,
		)?)
	}

	async fn candidate_pending_availability(
		&self,
		hash: PHash,
		para_id: ParaId,
	) -> RelayChainResult<Option<CommittedCandidateReceipt>> {
		Ok(self
			.full_client
			.runtime_api()
			.candidate_pending_availability(hash, para_id)?
			.map(|receipt| receipt.into()))
	}

	async fn session_index_for_child(&self, hash: PHash) -> RelayChainResult<SessionIndex> {
		Ok(self.full_client.runtime_api().session_index_for_child(hash)?)
	}

	async fn validators(&self, hash: PHash) -> RelayChainResult<Vec<ValidatorId>> {
		Ok(self.full_client.runtime_api().validators(hash)?)
	}

	async fn import_notification_stream(
		&self,
	) -> RelayChainResult<Pin<Box<dyn Stream<Item = PHeader> + Send>>> {
		let notification_stream = self
			.full_client
			.import_notification_stream()
			.map(|notification| notification.header);
		Ok(Box::pin(notification_stream))
	}

	async fn finality_notification_stream(
		&self,
	) -> RelayChainResult<Pin<Box<dyn Stream<Item = PHeader> + Send>>> {
		let notification_stream = self
			.full_client
			.finality_notification_stream()
			.map(|notification| notification.header);
		Ok(Box::pin(notification_stream))
	}

	async fn best_block_hash(&self) -> RelayChainResult<PHash> {
		Ok(self.backend.blockchain().info().best_hash)
	}

	async fn finalized_block_hash(&self) -> RelayChainResult<PHash> {
		Ok(self.backend.blockchain().info().finalized_hash)
	}

	async fn call_runtime_api(
		&self,
		method_name: &'static str,
		hash: PHash,
		payload: &[u8],
	) -> RelayChainResult<Vec<u8>> {
		Ok(self.full_client.call_api_at(CallApiAtParams {
			at: hash,
			function: method_name,
			arguments: payload.to_vec(),
			overlayed_changes: &Default::default(),
			call_context: CallContext::Offchain,
			recorder: &None,
			extensions: &Default::default(),
		})?)
	}

	async fn is_major_syncing(&self) -> RelayChainResult<bool> {
		Ok(self.sync_oracle.is_major_syncing())
	}

	fn overseer_handle(&self) -> RelayChainResult<Handle> {
		Ok(self.overseer_handle.clone())
	}

	async fn get_storage_by_key(
		&self,
		relay_parent: PHash,
		key: &[u8],
	) -> RelayChainResult<Option<StorageValue>> {
		let state = self.backend.state_at(relay_parent)?;
		state.storage(key).map_err(RelayChainError::GenericError)
	}

	async fn prove_read(
		&self,
		relay_parent: PHash,
		relevant_keys: &Vec<Vec<u8>>,
	) -> RelayChainResult<StorageProof> {
		let state_backend = self.backend.state_at(relay_parent)?;

		sp_state_machine::prove_read(state_backend, relevant_keys)
			.map_err(RelayChainError::StateMachineError)
	}

	/// Wait for a given relay chain block in an async way.
	///
	/// The caller needs to pass the hash of a block it waits for and the function will return when
	/// the block is available or an error occurred.
	///
	/// The waiting for the block is implemented as follows:
	///
	/// 1. Get a read lock on the import lock from the backend.
	///
	/// 2. Check if the block is already imported. If yes, return from the function.
	///
	/// 3. If the block isn't imported yet, add an import notification listener.
	///
	/// 4. Poll the import notification listener until the block is imported or the timeout is
	/// fired.
	///
	/// The timeout is set to 6 seconds. This should be enough time to import the block in the
	/// current round and if not, the new round of the relay chain already started anyway.
	async fn wait_for_block(&self, hash: PHash) -> RelayChainResult<()> {
		let mut listener =
			match check_block_in_chain(self.backend.clone(), self.full_client.clone(), hash)? {
				BlockCheckStatus::InChain => return Ok(()),
				BlockCheckStatus::Unknown(listener) => listener,
			};

		let mut timeout = futures_timer::Delay::new(Duration::from_secs(TIMEOUT_IN_SECONDS)).fuse();

		loop {
			futures::select! {
				_ = timeout => return Err(RelayChainError::WaitTimeout(hash)),
				evt = listener.next() => match evt {
					Some(evt) if evt.hash == hash => return Ok(()),
					// Not the event we waited on.
					Some(_) => continue,
					None => return Err(RelayChainError::ImportListenerClosed(hash)),
				}
			}
		}
	}

	async fn new_best_notification_stream(
		&self,
	) -> RelayChainResult<Pin<Box<dyn Stream<Item = PHeader> + Send>>> {
		let notifications_stream =
			self.full_client
				.import_notification_stream()
				.filter_map(|notification| async move {
					notification.is_new_best.then_some(notification.header)
				});
		Ok(Box::pin(notifications_stream))
	}

	async fn availability_cores(
		&self,
		relay_parent: PHash,
	) -> RelayChainResult<Vec<CoreState<PHash, BlockNumber>>> {
		Ok(self
			.full_client
			.runtime_api()
			.availability_cores(relay_parent)?
			.into_iter()
			.map(|core_state| core_state.into())
			.collect::<Vec<_>>())
	}

	async fn candidates_pending_availability(
		&self,
		hash: PHash,
		para_id: ParaId,
	) -> RelayChainResult<Vec<CommittedCandidateReceipt>> {
		Ok(self
			.full_client
			.runtime_api()
			.candidates_pending_availability(hash, para_id)?
			.into_iter()
			.map(|receipt| receipt.into())
			.collect::<Vec<_>>())
	}

	async fn claim_queue(
		&self,
		hash: PHash,
	) -> RelayChainResult<BTreeMap<CoreIndex, VecDeque<ParaId>>> {
		Ok(self.full_client.runtime_api().claim_queue(hash)?)
	}
}

pub enum BlockCheckStatus {
	/// Block is in chain
	InChain,
	/// Block status is unknown, listener can be used to wait for notification
	Unknown(ImportNotifications<PBlock>),
}

// Helper function to check if a block is in chain.
pub fn check_block_in_chain(
	backend: Arc<FullBackend>,
	client: Arc<FullClient>,
	hash: PHash,
) -> RelayChainResult<BlockCheckStatus> {
	let _lock = backend.get_import_lock().read();

	if backend.blockchain().status(hash)? == BlockStatus::InChain {
		return Ok(BlockCheckStatus::InChain)
	}

	let listener = client.import_notification_stream();

	Ok(BlockCheckStatus::Unknown(listener))
}

/// Build the Polkadot full node using the given `config`.
#[sc_tracing::logging::prefix_logs_with("Relaychain")]
fn build_polkadot_full_node(
	config: Configuration,
	parachain_config: &Configuration,
	telemetry_worker_handle: Option<TelemetryWorkerHandle>,
	hwbench: Option<sc_sysinfo::HwBench>,
) -> Result<(NewFull, Option<CollatorPair>), polkadot_service::Error> {
	let (is_parachain_node, maybe_collator_key) = if parachain_config.role.is_authority() {
		let collator_key = CollatorPair::generate().0;
		(polkadot_service::IsParachainNode::Collator(collator_key.clone()), Some(collator_key))
	} else {
		(polkadot_service::IsParachainNode::FullNode, None)
	};

	let relay_chain_full_node = polkadot_service::build_full(
		config,
		polkadot_service::NewFullParams {
			is_parachain_node,
			// Disable BEEFY. It should not be required by the internal relay chain node.
			enable_beefy: false,
			force_authoring_backoff: false,
			jaeger_agent: None,
			telemetry_worker_handle,

			// Cumulus doesn't spawn PVF workers, so we can disable version checks.
			node_version: None,
			secure_validator_mode: false,
			workers_path: None,
			workers_names: None,

			overseer_gen: polkadot_service::CollatorOverseerGen,
			overseer_message_channel_capacity_override: None,
			malus_finality_delay: None,
			hwbench,
			execute_workers_max_num: None,
			prepare_workers_hard_max_num: None,
			prepare_workers_soft_max_num: None,
		},
	)?;

	Ok((relay_chain_full_node, maybe_collator_key))
}

/// Builds a relay chain interface by constructing a full relay chain node
pub fn build_inprocess_relay_chain(
	mut polkadot_config: Configuration,
	parachain_config: &Configuration,
	telemetry_worker_handle: Option<TelemetryWorkerHandle>,
	task_manager: &mut TaskManager,
	hwbench: Option<sc_sysinfo::HwBench>,
) -> RelayChainResult<(Arc<(dyn RelayChainInterface + 'static)>, Option<CollatorPair>)> {
	// This is essentially a hack, but we want to ensure that we send the correct node version
	// to the telemetry.
	polkadot_config.impl_version = polkadot_cli::Cli::impl_version();
	polkadot_config.impl_name = polkadot_cli::Cli::impl_name();

	let (full_node, collator_key) = build_polkadot_full_node(
		polkadot_config,
		parachain_config,
		telemetry_worker_handle,
		hwbench,
	)
	.map_err(|e| RelayChainError::Application(Box::new(e) as Box<_>))?;

	let relay_chain_interface = Arc::new(RelayChainInProcessInterface::new(
		full_node.client,
		full_node.backend,
		full_node.sync_service,
		full_node.overseer_handle.clone().ok_or(RelayChainError::GenericError(
			"Overseer not running in full node.".to_string(),
		))?,
	));

	task_manager.add_child(full_node.task_manager);

	Ok((relay_chain_interface, collator_key))
}

#[cfg(test)]
mod tests {
	use super::*;

	use polkadot_primitives::Block as PBlock;
	use polkadot_test_client::{
		construct_transfer_extrinsic, BlockBuilderExt, Client, ClientBlockImportExt,
		DefaultTestClientBuilderExt, InitPolkadotBlockBuilder, TestClientBuilder,
		TestClientBuilderExt,
	};
	use sp_consensus::{BlockOrigin, SyncOracle};
	use sp_runtime::traits::Block as BlockT;
	use std::sync::Arc;

	use futures::{executor::block_on, poll, task::Poll};

	struct DummyNetwork {}

	impl SyncOracle for DummyNetwork {
		fn is_major_syncing(&self) -> bool {
			unimplemented!("Not needed for test")
		}

		fn is_offline(&self) -> bool {
			unimplemented!("Not needed for test")
		}
	}

	fn build_client_backend_and_block() -> (Arc<Client>, PBlock, RelayChainInProcessInterface) {
		let builder = TestClientBuilder::new();
		let backend = builder.backend();
		let client = Arc::new(builder.build());

		let block_builder = client.init_polkadot_block_builder();
		let block = block_builder.build().expect("Finalizes the block").block;
		let dummy_network: Arc<dyn SyncOracle + Sync + Send> = Arc::new(DummyNetwork {});

		let (tx, _rx) = metered::channel(30);
		let mock_handle = Handle::new(tx);
		(
			client.clone(),
			block,
			RelayChainInProcessInterface::new(client, backend, dummy_network, mock_handle),
		)
	}

	#[test]
	fn returns_directly_for_available_block() {
		let (client, block, relay_chain_interface) = build_client_backend_and_block();
		let hash = block.hash();

		block_on(client.import(BlockOrigin::Own, block)).expect("Imports the block");

		block_on(async move {
			// Should be ready on the first poll
			assert!(matches!(
				poll!(relay_chain_interface.wait_for_block(hash)),
				Poll::Ready(Ok(()))
			));
		});
	}

	#[test]
	fn resolve_after_block_import_notification_was_received() {
		let (client, block, relay_chain_interface) = build_client_backend_and_block();
		let hash = block.hash();

		block_on(async move {
			let mut future = relay_chain_interface.wait_for_block(hash);
			// As the block is not yet imported, the first poll should return `Pending`
			assert!(poll!(&mut future).is_pending());

			// Import the block that should fire the notification
			client.import(BlockOrigin::Own, block).await.expect("Imports the block");

			// Now it should have received the notification and report that the block was imported
			assert!(matches!(poll!(future), Poll::Ready(Ok(()))));
		});
	}

	#[test]
	fn wait_for_block_time_out_when_block_is_not_imported() {
		let (_, block, relay_chain_interface) = build_client_backend_and_block();
		let hash = block.hash();

		assert!(matches!(
			block_on(relay_chain_interface.wait_for_block(hash)),
			Err(RelayChainError::WaitTimeout(_))
		));
	}

	#[test]
	fn do_not_resolve_after_different_block_import_notification_was_received() {
		let (client, block, relay_chain_interface) = build_client_backend_and_block();
		let hash = block.hash();

		let ext = construct_transfer_extrinsic(
			&client,
			sp_keyring::Sr25519Keyring::Alice,
			sp_keyring::Sr25519Keyring::Bob,
			1000,
		);
		let mut block_builder = client.init_polkadot_block_builder();
		// Push an extrinsic to get a different block hash.
		block_builder.push_polkadot_extrinsic(ext).expect("Push extrinsic");
		let block2 = block_builder.build().expect("Build second block").block;
		let hash2 = block2.hash();

		block_on(async move {
			let mut future = relay_chain_interface.wait_for_block(hash);
			let mut future2 = relay_chain_interface.wait_for_block(hash2);
			// As the block is not yet imported, the first poll should return `Pending`
			assert!(poll!(&mut future).is_pending());
			assert!(poll!(&mut future2).is_pending());

			// Import the block that should fire the notification
			client.import(BlockOrigin::Own, block2).await.expect("Imports the second block");

			// The import notification of the second block should not make this one finish
			assert!(poll!(&mut future).is_pending());
			// Now it should have received the notification and report that the block was imported
			assert!(matches!(poll!(future2), Poll::Ready(Ok(()))));

			client.import(BlockOrigin::Own, block).await.expect("Imports the first block");

			// Now it should be ready
			assert!(matches!(poll!(future), Poll::Ready(Ok(()))));
		});
	}
}<|MERGE_RESOLUTION|>--- conflicted
+++ resolved
@@ -24,14 +24,9 @@
 use async_trait::async_trait;
 use cumulus_primitives_core::{
 	relay_chain::{
-<<<<<<< HEAD
 		runtime_api::ParachainHost,
 		vstaging::{CommittedCandidateReceiptV2 as CommittedCandidateReceipt, CoreState},
 		Block as PBlock, BlockId, BlockNumber, Hash as PHash, Header as PHeader,
-=======
-		runtime_api::ParachainHost, Block as PBlock, BlockId, BlockNumber,
-		CommittedCandidateReceipt, CoreIndex, CoreState, Hash as PHash, Header as PHeader,
->>>>>>> d7e57fd6
 		InboundHrmpMessage, OccupiedCoreAssumption, SessionIndex, ValidationCodeHash, ValidatorId,
 	},
 	InboundDownwardMessage, ParaId, PersistedValidationData,
