--- conflicted
+++ resolved
@@ -18,12 +18,16 @@
 
 //! Substrate block-author/full-node API.
 
+use error::Error;
+use jsonrpsee::proc_macros::rpc;
+use sc_transaction_pool_api::TransactionStatus;
+use sp_core::Bytes;
+
 pub mod error;
 pub mod hash;
 
-<<<<<<< HEAD
 /// Output of [`AuthorApiServer::rotate_keys_with_owner`].
-#[derive(serde::Serialize, serde::Deserialize)]
+#[derive(serde::Serialize, serde::Deserialize, Clone)]
 pub struct GeneratedSessionKeys {
 	/// The public session keys for registering them on chain.
 	pub keys: Bytes,
@@ -35,12 +39,6 @@
 	#[serde(default)]
 	pub proof: Option<Bytes>,
 }
-=======
-use error::Error;
-use jsonrpsee::proc_macros::rpc;
-use sc_transaction_pool_api::TransactionStatus;
-use sp_core::Bytes;
->>>>>>> 4def82e7
 
 /// Substrate authoring RPC API
 #[rpc(client, server)]
@@ -64,7 +62,7 @@
 	/// id of the account registering the returned public session keys. The actual data to pass for
 	/// `owner` depends on the runtime logic verifying the `proof`.
 	#[method(name = "author_rotateKeysWithOwner")]
-	fn rotate_keys_with_owner(&self, owner: Bytes) -> RpcResult<GeneratedSessionKeys>;
+	fn rotate_keys_with_owner(&self, owner: Bytes) -> Result<GeneratedSessionKeys, Error>;
 
 	/// Checks if the keystore has private keys for the given session public keys.
 	///
