// Copyright (C) Parity Technologies (UK) Ltd.
// This file is part of Polkadot.

// Polkadot is free software: you can redistribute it and/or modify
// it under the terms of the GNU General Public License as published by
// the Free Software Foundation, either version 3 of the License, or
// (at your option) any later version.

// Polkadot is distributed in the hope that it will be useful,
// but WITHOUT ANY WARRANTY; without even the implied warranty of
// MERCHANTABILITY or FITNESS FOR A PARTICULAR PURPOSE.  See the
// GNU General Public License for more details.

// You should have received a copy of the GNU General Public License
// along with Polkadot.  If not, see <http://www.gnu.org/licenses/>.

use super::*;

use crate::{
	configuration::{self, HostConfiguration},
	mock::MockGenesisConfig,
};
use polkadot_primitives::SchedulerParams;

fn default_config() -> MockGenesisConfig {
	MockGenesisConfig {
		configuration: configuration::GenesisConfig {
			config: HostConfiguration {
				max_head_data_size: 0b100000,
				scheduler_params: SchedulerParams {
					group_rotation_frequency: u32::MAX,
					..Default::default()
				},
				..Default::default()
			},
		},
		..Default::default()
	}
}

// In order to facilitate benchmarks as tests we have a benchmark feature gated `WeightInfo` impl
// that uses 0 for all the weights. Because all the weights are 0, the tests that rely on
// weights for limiting data will fail, so we don't run them when using the benchmark feature.
#[cfg(not(feature = "runtime-benchmarks"))]
mod enter {
	use super::{inclusion::tests::TestCandidateBuilder, *};
	use polkadot_primitives::vstaging::{ClaimQueueOffset, CoreSelector, UMPSignal, UMP_SEPARATOR};
	use rstest::rstest;

	use crate::{
		builder::{junk_collator, junk_collator_signature, Bench, BenchBuilder, CandidateModifier},
<<<<<<< HEAD
		initializer::BufferedSessionChange,
=======
>>>>>>> c0ddfbae
		mock::{mock_assigner, new_test_ext, BlockLength, BlockWeights, RuntimeOrigin, Test},
		scheduler::common::{Assignment, AssignmentProvider},
		session_info,
	};
	use alloc::collections::btree_map::BTreeMap;
	use assert_matches::assert_matches;
	use core::panic;
	use frame_support::assert_ok;
	use frame_system::limits;
	use polkadot_primitives::{
		vstaging::{CandidateDescriptorV2, CommittedCandidateReceiptV2, InternalVersion},
		AvailabilityBitfield, CandidateDescriptor, UncheckedSigned,
	};
	use sp_runtime::Perbill;

	struct TestConfig {
		dispute_statements: BTreeMap<u32, u32>,
		dispute_sessions: Vec<u32>,
		backed_and_concluding: BTreeMap<u32, u32>,
		num_validators_per_core: u32,
		code_upgrade: Option<u32>,
		elastic_paras: BTreeMap<u32, u8>,
		unavailable_cores: Vec<u32>,
		v2_descriptor: bool,
		candidate_modifier: Option<CandidateModifier<<Test as frame_system::Config>::Hash>>,
	}

	fn make_inherent_data(
		TestConfig {
			dispute_statements,
			dispute_sessions,
			backed_and_concluding,
			num_validators_per_core,
			code_upgrade,
			elastic_paras,
			unavailable_cores,
			v2_descriptor,
			candidate_modifier,
		}: TestConfig,
	) -> Bench<Test> {
		let extra_cores = elastic_paras
			.values()
			.map(|count| *count as usize)
			.sum::<usize>()
			.saturating_sub(elastic_paras.len() as usize);
		let total_cores = dispute_sessions.len() + backed_and_concluding.len() + extra_cores;

		let builder = BenchBuilder::<Test>::new()
			.set_max_validators((total_cores) as u32 * num_validators_per_core)
			.set_elastic_paras(elastic_paras.clone())
			.set_max_validators_per_core(num_validators_per_core)
			.set_dispute_statements(dispute_statements)
			.set_backed_and_concluding_paras(backed_and_concluding.clone())
			.set_dispute_sessions(&dispute_sessions[..])
			.set_unavailable_cores(unavailable_cores)
			.set_candidate_descriptor_v2(v2_descriptor)
			.set_candidate_modifier(candidate_modifier);

		// Setup some assignments as needed:
		mock_assigner::Pallet::<Test>::set_core_count(builder.max_cores());

		(0..(builder.max_cores() as usize - extra_cores)).for_each(|para_id| {
			(0..elastic_paras.get(&(para_id as u32)).cloned().unwrap_or(1)).for_each(
				|_para_local_core_idx| {
					mock_assigner::Pallet::<Test>::add_test_assignment(Assignment::Bulk(
						para_id.into(),
					));
				},
			);
		});

		if let Some(code_size) = code_upgrade {
			builder.set_code_upgrade(code_size).build()
		} else {
			builder.build()
		}
	}

	#[rstest]
	#[case(true)]
	#[case(false)]
	// Validate that if we create 2 backed candidates which are assigned to 2 cores that will be
	// freed via becoming fully available, the backed candidates will not be filtered out in
<<<<<<< HEAD
=======
	// `create_inherent` and will not cause `enter` to early.
>>>>>>> c0ddfbae
	fn include_backed_candidates(#[case] v2_descriptor: bool) {
		let config = MockGenesisConfig::default();
		assert!(config.configuration.config.scheduler_params.lookahead > 0);

		new_test_ext(config).execute_with(|| {
			// Enable the v2 receipts.
			configuration::Pallet::<Test>::set_node_feature(
				RuntimeOrigin::root(),
				FeatureIndex::CandidateReceiptV2 as u8,
				v2_descriptor,
			)
			.unwrap();

			let dispute_statements = BTreeMap::new();

			let mut backed_and_concluding = BTreeMap::new();
			backed_and_concluding.insert(0, 1);
			backed_and_concluding.insert(1, 1);

			let scenario = make_inherent_data(TestConfig {
				dispute_statements,
				dispute_sessions: vec![], // No disputes
				backed_and_concluding,
				num_validators_per_core: 1,
				code_upgrade: None,
<<<<<<< HEAD
=======
				fill_claimqueue: true,
>>>>>>> c0ddfbae
				elastic_paras: BTreeMap::new(),
				unavailable_cores: vec![],
				v2_descriptor,
				candidate_modifier: None,
			});

			// We expect the scenario to have cores 0 & 1 with pending availability. The backed
			// candidates are also created for cores 0 & 1, so once the pending available
			// become fully available those cores are marked as free and scheduled for the backed
			// candidates.
			let expected_para_inherent_data = scenario.data.clone();

			// Check the para inherent data is as expected:
			// * 1 bitfield per validator (2 validators)
			assert_eq!(expected_para_inherent_data.bitfields.len(), 2);
			// * 1 backed candidate per core (2 cores)
			assert_eq!(expected_para_inherent_data.backed_candidates.len(), 2);
			// * 0 disputes.
			assert_eq!(expected_para_inherent_data.disputes.len(), 0);
			let mut inherent_data = InherentData::new();
			inherent_data
				.put_data(PARACHAINS_INHERENT_IDENTIFIER, &expected_para_inherent_data)
				.unwrap();
<<<<<<< HEAD
			assert!(!scheduler::Pallet::<Test>::claim_queue_is_empty());
=======
>>>>>>> c0ddfbae

			// Nothing is filtered out (including the backed candidates.)
			assert_eq!(
				Pallet::<Test>::create_inherent_inner(&inherent_data.clone()).unwrap(),
				expected_para_inherent_data
			);

			assert_eq!(
				// The length of this vec is equal to the number of candidates, so we know our 2
				// backed candidates did not get filtered out
				OnChainVotes::<Test>::get().unwrap().backing_validators_per_candidate.len(),
				2
			);

			assert_eq!(
				// The session of the on chain votes should equal the current session, which is 2
				OnChainVotes::<Test>::get().unwrap().session,
				2
			);

			assert_eq!(
				inclusion::PendingAvailability::<Test>::get(ParaId::from(0))
					.unwrap()
					.into_iter()
					.map(|c| c.core_occupied())
					.collect::<Vec<_>>(),
				vec![CoreIndex(0)]
			);
			assert_eq!(
				inclusion::PendingAvailability::<Test>::get(ParaId::from(1))
					.unwrap()
					.into_iter()
					.map(|c| c.core_occupied())
					.collect::<Vec<_>>(),
				vec![CoreIndex(1)]
			);
		});
	}

	#[rstest]
	#[case(true, false)]
	#[case(true, true)]
	#[case(false, true)]
	fn include_backed_candidates_elastic_scaling(
		#[case] v2_descriptor: bool,
		#[case] injected_core: bool,
	) {
		// ParaId 0 has one pending candidate on core 0.
		// ParaId 1 has one pending candidate on core 1.
		// ParaId 2 has three pending candidates on cores 2, 3 and 4.
		// All of them are being made available in this block. Propose 5 more candidates (one for
		// each core) and check that they're successfully backed and the old ones enacted.
		let config = default_config();
		assert!(config.configuration.config.scheduler_params.lookahead > 0);
		new_test_ext(config).execute_with(|| {
			// Set the elastic scaling MVP feature.
			configuration::Pallet::<Test>::set_node_feature(
				RuntimeOrigin::root(),
				FeatureIndex::ElasticScalingMVP as u8,
				injected_core,
			)
			.unwrap();

			// Enable the v2 receipts.
			configuration::Pallet::<Test>::set_node_feature(
				RuntimeOrigin::root(),
				FeatureIndex::CandidateReceiptV2 as u8,
				v2_descriptor,
			)
			.unwrap();

			let dispute_statements = BTreeMap::new();

			let mut backed_and_concluding = BTreeMap::new();
			backed_and_concluding.insert(0, 1);
			backed_and_concluding.insert(1, 1);
			backed_and_concluding.insert(2, 1);

			let scenario = make_inherent_data(TestConfig {
				dispute_statements,
				dispute_sessions: vec![], // No disputes
				backed_and_concluding,
				num_validators_per_core: 1,
				code_upgrade: None,
<<<<<<< HEAD
=======
				fill_claimqueue: true,
>>>>>>> c0ddfbae
				elastic_paras: [(2, 3)].into_iter().collect(),
				unavailable_cores: vec![],
				v2_descriptor,
				candidate_modifier: None,
			});

			let expected_para_inherent_data = scenario.data.clone();

			// Check the para inherent data is as expected:
			// * 1 bitfield per validator (5 validators)
			assert_eq!(expected_para_inherent_data.bitfields.len(), 5);
			// * 1 backed candidate per core (5 cores)
			assert_eq!(expected_para_inherent_data.backed_candidates.len(), 5);
			// * 0 disputes.
			assert_eq!(expected_para_inherent_data.disputes.len(), 0);
			let mut inherent_data = InherentData::new();
			inherent_data
				.put_data(PARACHAINS_INHERENT_IDENTIFIER, &expected_para_inherent_data)
				.unwrap();

<<<<<<< HEAD
			assert!(!scheduler::Pallet::<Test>::claim_queue_is_empty());
=======
>>>>>>> c0ddfbae
			assert!(pallet::OnChainVotes::<Test>::get().is_none());

			// Nothing is filtered out (including the backed candidates.)
			assert_eq!(
				Pallet::<Test>::create_inherent_inner(&inherent_data.clone()).unwrap(),
				expected_para_inherent_data
			);

			assert_eq!(
				// The length of this vec is equal to the number of candidates, so we know our 5
				// backed candidates did not get filtered out
				pallet::OnChainVotes::<Test>::get()
					.unwrap()
					.backing_validators_per_candidate
					.len(),
				5
			);

			assert_eq!(
				// The session of the on chain votes should equal the current session, which is 2
				pallet::OnChainVotes::<Test>::get().unwrap().session,
				2
			);

			assert_eq!(
				inclusion::PendingAvailability::<Test>::get(ParaId::from(0))
					.unwrap()
					.into_iter()
					.map(|c| c.core_occupied())
					.collect::<Vec<_>>(),
				vec![CoreIndex(0)]
			);
			assert_eq!(
				inclusion::PendingAvailability::<Test>::get(ParaId::from(1))
					.unwrap()
					.into_iter()
					.map(|c| c.core_occupied())
					.collect::<Vec<_>>(),
				vec![CoreIndex(1)]
			);
			assert_eq!(
				inclusion::PendingAvailability::<Test>::get(ParaId::from(2))
					.unwrap()
					.into_iter()
					.map(|c| c.core_occupied())
					.collect::<Vec<_>>(),
				vec![CoreIndex(2), CoreIndex(3), CoreIndex(4)]
			);
		});

		// ParaId 0 has one pending candidate on core 0.
		// ParaId 1 has one pending candidate on core 1.
		// ParaId 2 has 4 pending candidates on cores 2, 3, 4 and 5.
		// Cores 1, 2 and 3 are being made available in this block. Propose 6 more candidates (one
		// for each core) and check that the right ones are successfully backed and the old ones
		// enacted.
		let config = default_config();
		assert!(config.configuration.config.scheduler_params.lookahead > 0);
		new_test_ext(config).execute_with(|| {
			// Set the elastic scaling MVP feature.
			configuration::Pallet::<Test>::set_node_feature(
				RuntimeOrigin::root(),
				FeatureIndex::ElasticScalingMVP as u8,
				true,
			)
			.unwrap();

			let mut backed_and_concluding = BTreeMap::new();
			backed_and_concluding.insert(0, 1);
			backed_and_concluding.insert(1, 1);
			backed_and_concluding.insert(2, 1);

			// Modify the availability bitfields so that cores 0, 4 and 5 are not being made
			// available.
			let unavailable_cores = vec![0, 4, 5];

			let scenario = make_inherent_data(TestConfig {
				dispute_statements: BTreeMap::new(),
				dispute_sessions: vec![], // No disputes
				backed_and_concluding,
				num_validators_per_core: 1,
				code_upgrade: None,
				elastic_paras: [(2, 4)].into_iter().collect(),
				unavailable_cores: unavailable_cores.clone(),
				v2_descriptor: false,
				candidate_modifier: None,
			});

			let mut expected_para_inherent_data = scenario.data.clone();

			// Check the para inherent data is as expected:
			// * 1 bitfield per validator (6 validators)
			assert_eq!(expected_para_inherent_data.bitfields.len(), 6);
			// * 1 backed candidate per core (6 cores)
			assert_eq!(expected_para_inherent_data.backed_candidates.len(), 6);
			// * 0 disputes.
			assert_eq!(expected_para_inherent_data.disputes.len(), 0);
			assert!(pallet::OnChainVotes::<Test>::get().is_none());

			expected_para_inherent_data.backed_candidates = expected_para_inherent_data
				.backed_candidates
				.into_iter()
				.filter(|candidate| {
					let (_, Some(core_index)) = candidate.validator_indices_and_core_index(true)
					else {
						panic!("Core index must have been injected");
					};
					!unavailable_cores.contains(&core_index.0)
				})
				.collect();

			let mut inherent_data = InherentData::new();
			inherent_data.put_data(PARACHAINS_INHERENT_IDENTIFIER, &scenario.data).unwrap();

			assert!(!scheduler::Pallet::<Test>::claim_queue_is_empty());

			// The right candidates have been filtered out (the ones for cores 0,4,5)
			assert_eq!(
				Pallet::<Test>::create_inherent_inner(&inherent_data.clone()).unwrap(),
				expected_para_inherent_data
			);

			// 3 candidates have been backed (for cores 1,2 and 3)
			assert_eq!(
				pallet::OnChainVotes::<Test>::get()
					.unwrap()
					.backing_validators_per_candidate
					.len(),
				3
			);

			assert_eq!(
				// The session of the on chain votes should equal the current session, which is 2
				pallet::OnChainVotes::<Test>::get().unwrap().session,
				2
			);

			assert_eq!(
				inclusion::PendingAvailability::<Test>::get(ParaId::from(1))
					.unwrap()
					.into_iter()
					.map(|c| c.core_occupied())
					.collect::<Vec<_>>(),
				vec![CoreIndex(1)]
			);
			assert_eq!(
				inclusion::PendingAvailability::<Test>::get(ParaId::from(2))
					.unwrap()
					.into_iter()
					.map(|c| c.core_occupied())
					.collect::<Vec<_>>(),
				vec![CoreIndex(4), CoreIndex(5), CoreIndex(2), CoreIndex(3)]
			);

			let expected_heads = (0..=2)
				.map(|id| {
					inclusion::PendingAvailability::<Test>::get(ParaId::from(id))
						.unwrap()
						.back()
						.unwrap()
						.candidate_commitments()
						.head_data
						.clone()
				})
				.collect::<Vec<_>>();

			// Now just make all candidates available.
			let mut data = scenario.data.clone();
			let validators = session_info::Sessions::<Test>::get(2).unwrap().validators;
			let signing_context = SigningContext {
				parent_hash: BenchBuilder::<Test>::header(4).hash(),
				session_index: 2,
			};

			data.backed_candidates.clear();

			data.bitfields.iter_mut().enumerate().for_each(|(i, bitfield)| {
				let unchecked_signed = UncheckedSigned::<AvailabilityBitfield>::benchmark_sign(
					validators.get(ValidatorIndex(i as u32)).unwrap(),
					bitvec::bitvec![u8, bitvec::order::Lsb0; 1; 6].into(),
					&signing_context,
					ValidatorIndex(i as u32),
				);
				*bitfield = unchecked_signed;
			});
			let mut inherent_data = InherentData::new();
			inherent_data.put_data(PARACHAINS_INHERENT_IDENTIFIER, &data).unwrap();

			// Nothing has been filtered out.
			assert_eq!(
				Pallet::<Test>::create_inherent_inner(&inherent_data.clone()).unwrap(),
				data
			);

			// No more candidates have been backed
			assert!(pallet::OnChainVotes::<Test>::get()
				.unwrap()
				.backing_validators_per_candidate
				.is_empty());

			// No more pending availability candidates
			assert_eq!(
				inclusion::PendingAvailability::<Test>::get(ParaId::from(0))
					.unwrap()
					.into_iter()
					.map(|c| c.core_occupied())
					.collect::<Vec<_>>(),
				vec![]
			);
			assert_eq!(
				inclusion::PendingAvailability::<Test>::get(ParaId::from(1))
					.unwrap()
					.into_iter()
					.map(|c| c.core_occupied())
					.collect::<Vec<_>>(),
				vec![]
			);
			assert_eq!(
				inclusion::PendingAvailability::<Test>::get(ParaId::from(2))
					.unwrap()
					.into_iter()
					.map(|c| c.core_occupied())
					.collect::<Vec<_>>(),
				vec![]
			);

			// Paras have the right on-chain heads now
			expected_heads.into_iter().enumerate().for_each(|(id, head)| {
				assert_eq!(paras::Heads::<Test>::get(ParaId::from(id as u32)).unwrap(), head);
			});
		});
	}

	#[test]
	// Test that no new candidates are backed if there's an upcoming session change scheduled at the
	// end of the block. Claim queue will also not be advanced.
	fn session_change() {
		let config = MockGenesisConfig::default();
		assert!(config.configuration.config.scheduler_params.lookahead > 0);

		new_test_ext(config).execute_with(|| {
			let dispute_statements = BTreeMap::new();

			let mut backed_and_concluding = BTreeMap::new();
			backed_and_concluding.insert(0, 1);
			backed_and_concluding.insert(1, 1);

			let scenario = make_inherent_data(TestConfig {
				dispute_statements,
				dispute_sessions: vec![], // No disputes
				backed_and_concluding,
				num_validators_per_core: 1,
				code_upgrade: None,
				elastic_paras: BTreeMap::new(),
				unavailable_cores: vec![],
				v2_descriptor: false,
				candidate_modifier: None,
			});

			let prev_claim_queue = scheduler::ClaimQueue::<Test>::get();

			assert_eq!(inclusion::PendingAvailability::<Test>::iter().count(), 2);
			assert_eq!(
				inclusion::PendingAvailability::<Test>::get(ParaId::from(0)).unwrap().len(),
				1
			);
			assert_eq!(
				inclusion::PendingAvailability::<Test>::get(ParaId::from(1)).unwrap().len(),
				1
			);

			// We expect the scenario to have cores 0 & 1 with pending availability. The backed
			// candidates are also created for cores 0 & 1. The pending available candidates will
			// become available but the new candidates will not be backed since there is an upcoming
			// session change.
			let mut expected_para_inherent_data = scenario.data.clone();
			expected_para_inherent_data.backed_candidates.clear();

			// Check the para inherent data is as expected:
			// * 1 bitfield per validator (2 validators)
			assert_eq!(expected_para_inherent_data.bitfields.len(), 2);
			// * 0 disputes.
			assert_eq!(expected_para_inherent_data.disputes.len(), 0);
			let mut inherent_data = InherentData::new();
			inherent_data
				.put_data(PARACHAINS_INHERENT_IDENTIFIER, &expected_para_inherent_data)
				.unwrap();
			assert!(!scheduler::Pallet::<Test>::claim_queue_is_empty());

			// Simulate a session change scheduled to happen at the end of the block.
			initializer::BufferedSessionChanges::<Test>::put(vec![BufferedSessionChange {
				validators: vec![],
				queued: vec![],
				session_index: 3,
			}]);

			// Only backed candidates are filtered out.
			assert_eq!(
				Pallet::<Test>::create_inherent_inner(&inherent_data.clone()).unwrap(),
				expected_para_inherent_data
			);

			assert_eq!(
				// No candidates backed.
				OnChainVotes::<Test>::get().unwrap().backing_validators_per_candidate.len(),
				0
			);

			assert_eq!(
				// The session of the on chain votes should equal the current session, which is 2
				OnChainVotes::<Test>::get().unwrap().session,
				2
			);

			// No pending availability candidates.
			assert_eq!(inclusion::PendingAvailability::<Test>::iter().count(), 2);
			assert!(inclusion::PendingAvailability::<Test>::get(ParaId::from(0))
				.unwrap()
				.is_empty());
			assert!(inclusion::PendingAvailability::<Test>::get(ParaId::from(1))
				.unwrap()
				.is_empty());

			// The claim queue should not have been advanced.
			assert_eq!(prev_claim_queue, scheduler::ClaimQueue::<Test>::get());
		});
	}

	#[test]
	fn test_session_is_tracked_in_on_chain_scraping() {
		use crate::disputes::run_to_block;
		use polkadot_primitives::{
			DisputeStatement, DisputeStatementSet, ExplicitDisputeStatement,
			InvalidDisputeStatementKind, ValidDisputeStatementKind,
		};
		use sp_core::{crypto::CryptoType, Pair};

		new_test_ext(Default::default()).execute_with(|| {
			let v0 = <ValidatorId as CryptoType>::Pair::generate().0;
			let v1 = <ValidatorId as CryptoType>::Pair::generate().0;

			run_to_block(6, |b| {
				// a new session at each block
				Some((
					true,
					b,
					vec![(&0, v0.public()), (&1, v1.public())],
					Some(vec![(&0, v0.public()), (&1, v1.public())]),
				))
			});

			let generate_votes = |session: u32, candidate_hash: CandidateHash| {
				// v0 votes for 3
				vec![DisputeStatementSet {
					candidate_hash,
					session,
					statements: vec![
						(
							DisputeStatement::Invalid(InvalidDisputeStatementKind::Explicit),
							ValidatorIndex(0),
							v0.sign(
								&ExplicitDisputeStatement { valid: false, candidate_hash, session }
									.signing_payload(),
							),
						),
						(
							DisputeStatement::Invalid(InvalidDisputeStatementKind::Explicit),
							ValidatorIndex(1),
							v1.sign(
								&ExplicitDisputeStatement { valid: false, candidate_hash, session }
									.signing_payload(),
							),
						),
						(
							DisputeStatement::Valid(ValidDisputeStatementKind::Explicit),
							ValidatorIndex(1),
							v1.sign(
								&ExplicitDisputeStatement { valid: true, candidate_hash, session }
									.signing_payload(),
							),
						),
					],
				}]
				.into_iter()
				.map(CheckedDisputeStatementSet::unchecked_from_unchecked)
				.collect::<Vec<CheckedDisputeStatementSet>>()
			};

			let candidate_hash = CandidateHash(sp_core::H256::repeat_byte(1));
			let statements = generate_votes(3, candidate_hash);
			set_scrapable_on_chain_disputes::<Test>(3, statements);
			assert_matches!(pallet::OnChainVotes::<Test>::get(), Some(ScrapedOnChainVotes {
				session,
				..
			} ) => {
				assert_eq!(session, 3);
			});
			run_to_block(7, |b| {
				// a new session at each block
				Some((
					true,
					b,
					vec![(&0, v0.public()), (&1, v1.public())],
					Some(vec![(&0, v0.public()), (&1, v1.public())]),
				))
			});

			let candidate_hash = CandidateHash(sp_core::H256::repeat_byte(2));
			let statements = generate_votes(7, candidate_hash);
			set_scrapable_on_chain_disputes::<Test>(7, statements);
			assert_matches!(pallet::OnChainVotes::<Test>::get(), Some(ScrapedOnChainVotes {
				session,
				..
			} ) => {
				assert_eq!(session, 7);
			});
		});
	}

	#[test]
	// Ensure that disputes are filtered out if the session is in the future.
	fn filter_multi_dispute_data() {
		new_test_ext(MockGenesisConfig::default()).execute_with(|| {
			// Create the inherent data for this block
			let dispute_statements = BTreeMap::new();

			let backed_and_concluding = BTreeMap::new();

			let scenario = make_inherent_data(TestConfig {
				dispute_statements,
				dispute_sessions: vec![1, 2, 3 /* Session 3 too new, will get filtered out */],
				backed_and_concluding,
				num_validators_per_core: 5,
				code_upgrade: None,
				elastic_paras: BTreeMap::new(),
				unavailable_cores: vec![],
				v2_descriptor: false,
				candidate_modifier: None,
			});

			let expected_para_inherent_data = scenario.data.clone();

			// Check the para inherent data is as expected:
			// * 1 bitfield per validator (5 validators per core, 3 disputes => 3 cores, 15
			//   validators)
			assert_eq!(expected_para_inherent_data.bitfields.len(), 15);
			// * 0 backed candidate per core
			assert_eq!(expected_para_inherent_data.backed_candidates.len(), 0);
			// * 3 disputes.
			assert_eq!(expected_para_inherent_data.disputes.len(), 3);
			let mut inherent_data = InherentData::new();
			inherent_data
				.put_data(PARACHAINS_INHERENT_IDENTIFIER, &expected_para_inherent_data)
				.unwrap();

			assert!(!scheduler::Pallet::<Test>::claim_queue_is_empty());

			let multi_dispute_inherent_data =
				Pallet::<Test>::create_inherent_inner(&inherent_data.clone()).unwrap();
			// Dispute for session that lies too far in the future should be filtered out
			assert!(multi_dispute_inherent_data != expected_para_inherent_data);

			assert_eq!(multi_dispute_inherent_data.disputes.len(), 2);

			// Assert that the first 2 disputes are included
			assert_eq!(
				&multi_dispute_inherent_data.disputes[..2],
				&expected_para_inherent_data.disputes[..2],
			);

			assert_ok!(Pallet::<Test>::enter(
				frame_system::RawOrigin::None.into(),
				multi_dispute_inherent_data,
			));

			assert_eq!(
				// The length of this vec is equal to the number of candidates, so we know there
				// where no backed candidates included
				OnChainVotes::<Test>::get().unwrap().backing_validators_per_candidate.len(),
				0
			);

			assert_eq!(
				// The session of the on chain votes should equal the current session, which is 2
				OnChainVotes::<Test>::get().unwrap().session,
				2
			);
		});
	}

	#[test]
	// Ensure that when dispute data establishes an over weight block that we adequately
	// filter out disputes according to our prioritization rule
	fn limit_dispute_data() {
		sp_tracing::try_init_simple();
		new_test_ext(MockGenesisConfig::default()).execute_with(|| {
			// Create the inherent data for this block
			let dispute_statements = BTreeMap::new();
			// No backed and concluding cores, so all cores will be filled with disputes.
			let backed_and_concluding = BTreeMap::new();

			let scenario = make_inherent_data(TestConfig {
				dispute_statements,
				dispute_sessions: vec![2, 2, 1], // 3 cores with disputes
				backed_and_concluding,
				num_validators_per_core: 6,
				code_upgrade: None,
				elastic_paras: BTreeMap::new(),
				unavailable_cores: vec![],
				v2_descriptor: false,
				candidate_modifier: None,
			});

			let expected_para_inherent_data = scenario.data.clone();

			// Check the para inherent data is as expected:
			// * 1 bitfield per validator (6 validators per core, 3 disputes => 18 validators)
			assert_eq!(expected_para_inherent_data.bitfields.len(), 18);
			// * 0 backed candidate per core
			assert_eq!(expected_para_inherent_data.backed_candidates.len(), 0);
			// * 3 disputes.
			assert_eq!(expected_para_inherent_data.disputes.len(), 3);
			let mut inherent_data = InherentData::new();
			inherent_data
				.put_data(PARACHAINS_INHERENT_IDENTIFIER, &expected_para_inherent_data)
				.unwrap();

			assert!(!scheduler::Pallet::<Test>::claim_queue_is_empty());

			let limit_inherent_data =
				Pallet::<Test>::create_inherent_inner(&inherent_data.clone()).unwrap();
			// Expect that inherent data is filtered to include only 2 disputes
			assert!(limit_inherent_data != expected_para_inherent_data);

			// Ensure that the included disputes are sorted by session
			assert_eq!(limit_inherent_data.disputes.len(), 2);
			assert_eq!(limit_inherent_data.disputes[0].session, 1);
			assert_eq!(limit_inherent_data.disputes[1].session, 2);

			assert_ok!(Pallet::<Test>::enter(
				frame_system::RawOrigin::None.into(),
				limit_inherent_data,
			));

			assert_eq!(
				// Ensure that our inherent data did not included backed candidates as expected
				OnChainVotes::<Test>::get().unwrap().backing_validators_per_candidate.len(),
				0
			);

			assert_eq!(
				// The session of the on chain votes should equal the current session, which is 2
				OnChainVotes::<Test>::get().unwrap().session,
				2
			);
		});
	}

	#[test]
	// Ensure that when a block is over weight due to disputes, but there is still sufficient
	// block weight to include a number of signed bitfields, the inherent data is filtered
	// as expected
	fn limit_dispute_data_ignore_backed_candidates() {
		new_test_ext(MockGenesisConfig::default()).execute_with(|| {
			// Create the inherent data for this block
			let dispute_statements = BTreeMap::new();

			let mut backed_and_concluding = BTreeMap::new();
			// 2 backed candidates shall be scheduled
			backed_and_concluding.insert(0, 2);
			backed_and_concluding.insert(1, 2);

			let scenario = make_inherent_data(TestConfig {
				dispute_statements,
				dispute_sessions: vec![2, 2, 1], // 3 cores with disputes
				backed_and_concluding,
				num_validators_per_core: 4,
				code_upgrade: None,
				elastic_paras: BTreeMap::new(),
				unavailable_cores: vec![],
				v2_descriptor: false,
				candidate_modifier: None,
			});

			let expected_para_inherent_data = scenario.data.clone();

			// Check the para inherent data is as expected:
			// * 1 bitfield per validator (4 validators per core, 2 backed candidates, 3 disputes =>
			//   4*5 = 20)
			assert_eq!(expected_para_inherent_data.bitfields.len(), 20);
			// * 2 backed candidates
			assert_eq!(expected_para_inherent_data.backed_candidates.len(), 2);
			// * 3 disputes.
			assert_eq!(expected_para_inherent_data.disputes.len(), 3);
			let mut inherent_data = InherentData::new();
			inherent_data
				.put_data(PARACHAINS_INHERENT_IDENTIFIER, &expected_para_inherent_data)
				.unwrap();

			assert!(!scheduler::Pallet::<Test>::claim_queue_is_empty());

			// Nothing is filtered out (including the backed candidates.)
			let limit_inherent_data =
				Pallet::<Test>::create_inherent_inner(&inherent_data.clone()).unwrap();
			assert!(limit_inherent_data != expected_para_inherent_data);

			// Three disputes is over weight (see previous test), so we expect to only see 2
			// disputes
			assert_eq!(limit_inherent_data.disputes.len(), 2);
			// Ensure disputes are filtered as expected
			assert_eq!(limit_inherent_data.disputes[0].session, 1);
			assert_eq!(limit_inherent_data.disputes[1].session, 2);
			// Ensure all bitfields are included as these are still not over weight
			assert_eq!(
				limit_inherent_data.bitfields.len(),
				expected_para_inherent_data.bitfields.len()
			);
			// Ensure that all backed candidates are filtered out as either would make the block
			// over weight
			assert_eq!(limit_inherent_data.backed_candidates.len(), 0);

			assert_ok!(Pallet::<Test>::enter(
				frame_system::RawOrigin::None.into(),
				limit_inherent_data,
			));

			assert_eq!(
				// The length of this vec is equal to the number of candidates, so we know
				// all of our candidates got filtered out
				OnChainVotes::<Test>::get().unwrap().backing_validators_per_candidate.len(),
				0,
			);

			assert_eq!(
				// The session of the on chain votes should equal the current session, which is 2
				OnChainVotes::<Test>::get().unwrap().session,
				2
			);
		});
	}

	#[test]
	// Ensure an overweight block with an excess amount of disputes and bitfields, the bitfields are
	// filtered to accommodate the block size and no backed candidates are included.
	fn limit_bitfields_some() {
		new_test_ext(MockGenesisConfig::default()).execute_with(|| {
			// Create the inherent data for this block
			let mut dispute_statements = BTreeMap::new();
			// Cap the number of statements per dispute to 20 in order to ensure we have enough
			// space in the block for some (but not all) bitfields
			dispute_statements.insert(2, 20);
			dispute_statements.insert(3, 20);
			dispute_statements.insert(4, 20);

			let mut backed_and_concluding = BTreeMap::new();
			// Schedule 2 backed candidates
			backed_and_concluding.insert(0, 2);
			backed_and_concluding.insert(1, 2);

			let scenario = make_inherent_data(TestConfig {
				dispute_statements,
				dispute_sessions: vec![2, 2, 1], // 3 cores with disputes
				backed_and_concluding,
				num_validators_per_core: 5,
				code_upgrade: None,
				elastic_paras: BTreeMap::new(),
				unavailable_cores: vec![],
				v2_descriptor: false,
				candidate_modifier: None,
			});

			let expected_para_inherent_data = scenario.data.clone();

			// Check the para inherent data is as expected:
			// * 1 bitfield per validator (5 validators per core, 2 backed candidates, 3 disputes =>
			//   4*5 = 20),
			assert_eq!(expected_para_inherent_data.bitfields.len(), 25);
			// * 2 backed candidates,
			assert_eq!(expected_para_inherent_data.backed_candidates.len(), 2);
			// * 3 disputes.
			assert_eq!(expected_para_inherent_data.disputes.len(), 3);
			let mut inherent_data = InherentData::new();
			inherent_data
				.put_data(PARACHAINS_INHERENT_IDENTIFIER, &expected_para_inherent_data)
				.unwrap();

			assert!(!scheduler::Pallet::<Test>::claim_queue_is_empty());

			// Nothing is filtered out (including the backed candidates.)
			let limit_inherent_data =
				Pallet::<Test>::create_inherent_inner(&inherent_data.clone()).unwrap();
			assert_ne!(limit_inherent_data, expected_para_inherent_data);
			assert!(inherent_data_weight(&limit_inherent_data)
				.all_lte(inherent_data_weight(&expected_para_inherent_data)));
			assert!(inherent_data_weight(&limit_inherent_data)
				.all_lte(max_block_weight_proof_size_adjusted()));

			// Three disputes is over weight (see previous test), so we expect to only see 2
			// disputes
			assert_eq!(limit_inherent_data.disputes.len(), 2);
			// Ensure disputes are filtered as expected
			assert_eq!(limit_inherent_data.disputes[0].session, 1);
			assert_eq!(limit_inherent_data.disputes[1].session, 2);
			// Ensure all bitfields are included as these are still not over weight
			assert_eq!(limit_inherent_data.bitfields.len(), 20,);
			// Ensure that all backed candidates are filtered out as either would make the block
			// over weight
			assert_eq!(limit_inherent_data.backed_candidates.len(), 0);

			assert_ok!(Pallet::<Test>::enter(
				frame_system::RawOrigin::None.into(),
				limit_inherent_data,
			));

			assert_eq!(
				// The length of this vec is equal to the number of candidates, so we know
				// all of our candidates got filtered out
				OnChainVotes::<Test>::get().unwrap().backing_validators_per_candidate.len(),
				0,
			);

			assert_eq!(
				// The session of the on chain votes should equal the current session, which is 2
				OnChainVotes::<Test>::get().unwrap().session,
				2
			);
		});
	}

	#[test]
	// Ensure that when a block is over weight due to disputes and bitfields, we filter.
	fn limit_bitfields_overweight() {
		new_test_ext(MockGenesisConfig::default()).execute_with(|| {
			// Create the inherent data for this block
			let mut dispute_statements = BTreeMap::new();
			// Control the number of statements per dispute to ensure we have enough space
			// in the block for some (but not all) bitfields
			dispute_statements.insert(2, 20);
			dispute_statements.insert(3, 20);
			dispute_statements.insert(4, 20);

			let mut backed_and_concluding = BTreeMap::new();
			// 2 backed candidates shall be scheduled
			backed_and_concluding.insert(0, 2);
			backed_and_concluding.insert(1, 2);

			let scenario = make_inherent_data(TestConfig {
				dispute_statements,
				dispute_sessions: vec![2, 2, 1], // 3 cores with disputes
				backed_and_concluding,
				num_validators_per_core: 5,
				code_upgrade: None,
				elastic_paras: BTreeMap::new(),
				unavailable_cores: vec![],
				v2_descriptor: false,
				candidate_modifier: None,
			});

			let expected_para_inherent_data = scenario.data.clone();

			// Check the para inherent data is as expected:
			// * 1 bitfield per validator (5 validators per core, 2 backed candidates, 3 disputes =>
			//   5*5 = 25)
			assert_eq!(expected_para_inherent_data.bitfields.len(), 25);
			// * 2 backed candidates
			assert_eq!(expected_para_inherent_data.backed_candidates.len(), 2);
			// * 3 disputes.
			assert_eq!(expected_para_inherent_data.disputes.len(), 3);
			let mut inherent_data = InherentData::new();
			inherent_data
				.put_data(PARACHAINS_INHERENT_IDENTIFIER, &expected_para_inherent_data)
				.unwrap();

			let limit_inherent_data =
				Pallet::<Test>::create_inherent_inner(&inherent_data.clone()).unwrap();
			assert_eq!(limit_inherent_data.bitfields.len(), 20);
			assert_eq!(limit_inherent_data.disputes.len(), 2);
			assert_eq!(limit_inherent_data.backed_candidates.len(), 0);
		});
	}

	// Ensure that even if the block is over weight due to candidates enactment,
	// we still can import it.
	#[test]
	fn overweight_candidates_enactment_is_fine() {
		sp_tracing::try_init_simple();
		new_test_ext(MockGenesisConfig::default()).execute_with(|| {
			use crate::inclusion::WeightInfo as _;

			let mut backed_and_concluding = BTreeMap::new();
			// The number of candidates is chosen to go over the weight limit
			// of the mock runtime together with the `enact_candidate`s weight.
			let num_candidates = 5u32;
			let max_weight = <Test as frame_system::Config>::BlockWeights::get().max_block;
			assert!(<Test as inclusion::Config>::WeightInfo::enact_candidate(0, 0, 0)
				.saturating_mul(u64::from(num_candidates))
				.any_gt(max_weight));

			for i in 0..num_candidates {
				backed_and_concluding.insert(i, 2);
			}

			let num_validators_per_core: u32 = 5;
			let num_backed = backed_and_concluding.len();
			let bitfields_len = num_validators_per_core as usize * num_backed;

			let scenario = make_inherent_data(TestConfig {
				dispute_statements: BTreeMap::new(),
				dispute_sessions: vec![],
				backed_and_concluding,
				num_validators_per_core,
				code_upgrade: None,
				elastic_paras: BTreeMap::new(),
				unavailable_cores: vec![],
				v2_descriptor: false,
				candidate_modifier: None,
			});

			let expected_para_inherent_data = scenario.data.clone();

			// Check the para inherent data is as expected:
			assert_eq!(expected_para_inherent_data.bitfields.len(), bitfields_len);
			assert_eq!(expected_para_inherent_data.backed_candidates.len(), num_backed);
			assert_eq!(expected_para_inherent_data.disputes.len(), 0);

			let mut inherent_data = InherentData::new();
			inherent_data
				.put_data(PARACHAINS_INHERENT_IDENTIFIER, &expected_para_inherent_data)
				.unwrap();

			let limit_inherent_data =
				Pallet::<Test>::create_inherent_inner(&inherent_data.clone()).unwrap();
			assert!(limit_inherent_data == expected_para_inherent_data);

			// Cores were scheduled. We should put the assignments back, before calling enter().
			let cores = (0..num_candidates)
				.into_iter()
				.map(|i| {
					// Load an assignment into provider so that one is present to pop
					let assignment =
						<Test as scheduler::Config>::AssignmentProvider::get_mock_assignment(
							CoreIndex(i),
							ParaId::from(i),
						);
					(CoreIndex(i), [assignment].into())
				})
				.collect();
			scheduler::ClaimQueue::<Test>::set(cores);

			assert_ok!(Pallet::<Test>::enter(
				frame_system::RawOrigin::None.into(),
				limit_inherent_data,
			));
		});
	}

	fn max_block_weight_proof_size_adjusted() -> Weight {
		let raw_weight = <Test as frame_system::Config>::BlockWeights::get().max_block;
		let block_length = <Test as frame_system::Config>::BlockLength::get();
		raw_weight.set_proof_size(*block_length.max.get(DispatchClass::Mandatory) as u64)
	}

	fn inherent_data_weight(inherent_data: &ParachainsInherentData) -> Weight {
		use thousands::Separable;

		let multi_dispute_statement_sets_weight =
			multi_dispute_statement_sets_weight::<Test>(&inherent_data.disputes);
		let signed_bitfields_weight = signed_bitfields_weight::<Test>(&inherent_data.bitfields);
		let backed_candidates_weight =
			backed_candidates_weight::<Test>(&inherent_data.backed_candidates);

		let sum = multi_dispute_statement_sets_weight +
			signed_bitfields_weight +
			backed_candidates_weight;

		println!(
			"disputes({})={} + bitfields({})={} + candidates({})={} -> {}",
			inherent_data.disputes.len(),
			multi_dispute_statement_sets_weight.separate_with_underscores(),
			inherent_data.bitfields.len(),
			signed_bitfields_weight.separate_with_underscores(),
			inherent_data.backed_candidates.len(),
			backed_candidates_weight.separate_with_underscores(),
			sum.separate_with_underscores()
		);
		sum
	}

	// Ensure that when a block is over weight due to disputes and bitfields, we filter.
	#[test]
	fn limit_candidates_over_weight_1() {
		let config = MockGenesisConfig::default();
		assert!(config.configuration.config.scheduler_params.lookahead > 0);

		new_test_ext(config).execute_with(|| {
			// Create the inherent data for this block
			let mut dispute_statements = BTreeMap::new();
			// Control the number of statements per dispute to ensure we have enough space
			// in the block for some (but not all) bitfields
			dispute_statements.insert(2, 17);
			dispute_statements.insert(3, 17);
			dispute_statements.insert(4, 17);

			let mut backed_and_concluding = BTreeMap::new();
			// 2 backed candidates shall be scheduled
			backed_and_concluding.insert(0, 16);
			backed_and_concluding.insert(1, 25);

			let scenario = make_inherent_data(TestConfig {
				dispute_statements,
				dispute_sessions: vec![2, 2, 1], // 3 cores with disputes
				backed_and_concluding,
				num_validators_per_core: 5,
				code_upgrade: None,
				elastic_paras: BTreeMap::new(),
				unavailable_cores: vec![],
				v2_descriptor: false,
				candidate_modifier: None,
			});

			let expected_para_inherent_data = scenario.data.clone();
			assert!(max_block_weight_proof_size_adjusted()
				.any_lt(inherent_data_weight(&expected_para_inherent_data)));

			// Check the para inherent data is as expected:
			// * 1 bitfield per validator (5 validators per core, 2 backed candidates, 3 disputes =>
			//   5*5 = 25)
			assert_eq!(expected_para_inherent_data.bitfields.len(), 25);
			// * 2 backed candidates
			assert_eq!(expected_para_inherent_data.backed_candidates.len(), 2);
			// * 3 disputes.
			assert_eq!(expected_para_inherent_data.disputes.len(), 3);
			let mut inherent_data = InherentData::new();
			inherent_data
				.put_data(PARACHAINS_INHERENT_IDENTIFIER, &expected_para_inherent_data)
				.unwrap();

			let limit_inherent_data =
				Pallet::<Test>::create_inherent_inner(&inherent_data.clone()).unwrap();
			// Expect that inherent data is filtered to include only 1 backed candidate and 2
			// disputes
			assert!(limit_inherent_data != expected_para_inherent_data);
			assert!(
				max_block_weight_proof_size_adjusted()
					.all_gte(inherent_data_weight(&limit_inherent_data)),
				"Post limiting exceeded block weight: max={} vs. inherent={}",
				max_block_weight_proof_size_adjusted(),
				inherent_data_weight(&limit_inherent_data)
			);

			// * 1 bitfields
			assert_eq!(limit_inherent_data.bitfields.len(), 25);
			// * 2 backed candidates
			assert_eq!(limit_inherent_data.backed_candidates.len(), 1);
			// * 3 disputes.
			assert_eq!(limit_inherent_data.disputes.len(), 2);

			assert_eq!(
				// The length of this vec is equal to the number of candidates, so we know 1
				// candidate got filtered out
				OnChainVotes::<Test>::get().unwrap().backing_validators_per_candidate.len(),
				1
			);

			assert_eq!(
				// The session of the on chain votes should equal the current session, which is 2
				OnChainVotes::<Test>::get().unwrap().session,
				2
			);

			// One core was scheduled. We should put the assignment back, before calling enter().
			let used_cores = 5;
			let cores = (0..used_cores)
				.into_iter()
				.map(|i| {
					// Load an assignment into provider so that one is present to pop
					let assignment =
						<Test as scheduler::Config>::AssignmentProvider::get_mock_assignment(
							CoreIndex(i),
							ParaId::from(i),
						);
					(CoreIndex(i), [assignment].into())
				})
				.collect();
			scheduler::ClaimQueue::<Test>::set(cores);

			assert_ok!(Pallet::<Test>::enter(
				frame_system::RawOrigin::None.into(),
				limit_inherent_data,
			));
		});
	}

	#[test]
	fn disputes_are_size_limited() {
		BlockLength::set(limits::BlockLength::max_with_normal_ratio(
			600,
			Perbill::from_percent(75),
		));
		// Virtually no time based limit:
		BlockWeights::set(frame_system::limits::BlockWeights::simple_max(Weight::from_parts(
			u64::MAX,
			u64::MAX,
		)));
		new_test_ext(MockGenesisConfig::default()).execute_with(|| {
			// Create the inherent data for this block
			let mut dispute_statements = BTreeMap::new();
			dispute_statements.insert(2, 7);
			dispute_statements.insert(3, 7);
			dispute_statements.insert(4, 7);

			let backed_and_concluding = BTreeMap::new();

			let scenario = make_inherent_data(TestConfig {
				dispute_statements,
				dispute_sessions: vec![2, 2, 1], // 3 cores with disputes
				backed_and_concluding,
				num_validators_per_core: 5,
				code_upgrade: None,
				elastic_paras: BTreeMap::new(),
				unavailable_cores: vec![],
				v2_descriptor: false,
				candidate_modifier: None,
			});

			let expected_para_inherent_data = scenario.data.clone();
			assert!(max_block_weight_proof_size_adjusted()
				.any_lt(inherent_data_weight(&expected_para_inherent_data)));

			// Check the para inherent data is as expected:
			// * 1 bitfield per validator (5 validators per core, 3 disputes => 3*5 = 15)
			assert_eq!(expected_para_inherent_data.bitfields.len(), 15);
			// * 2 backed candidates
			assert_eq!(expected_para_inherent_data.backed_candidates.len(), 0);
			// * 3 disputes.
			assert_eq!(expected_para_inherent_data.disputes.len(), 3);
			let mut inherent_data = InherentData::new();
			inherent_data
				.put_data(PARACHAINS_INHERENT_IDENTIFIER, &expected_para_inherent_data)
				.unwrap();
			let limit_inherent_data =
				Pallet::<Test>::create_inherent_inner(&inherent_data.clone()).unwrap();
			// Expect that inherent data is filtered to include only 1 backed candidate and 2
			// disputes
			assert!(limit_inherent_data != expected_para_inherent_data);
			assert!(
				max_block_weight_proof_size_adjusted()
					.all_gte(inherent_data_weight(&limit_inherent_data)),
				"Post limiting exceeded block weight: max={} vs. inherent={}",
				max_block_weight_proof_size_adjusted(),
				inherent_data_weight(&limit_inherent_data)
			);

			// * 1 bitfields - gone
			assert_eq!(limit_inherent_data.bitfields.len(), 0);
			// * 2 backed candidates - still none.
			assert_eq!(limit_inherent_data.backed_candidates.len(), 0);
			// * 3 disputes - filtered.
			assert_eq!(limit_inherent_data.disputes.len(), 1);
		});
	}

	#[test]
	fn bitfields_are_size_limited() {
		BlockLength::set(limits::BlockLength::max_with_normal_ratio(
			600,
			Perbill::from_percent(75),
		));
		// Virtually no time based limit:
		BlockWeights::set(frame_system::limits::BlockWeights::simple_max(Weight::from_parts(
			u64::MAX,
			u64::MAX,
		)));
		new_test_ext(MockGenesisConfig::default()).execute_with(|| {
			// Create the inherent data for this block
			let dispute_statements = BTreeMap::new();

			let mut backed_and_concluding = BTreeMap::new();
			// 2 backed candidates shall be scheduled
			backed_and_concluding.insert(0, 2);
			backed_and_concluding.insert(1, 2);

			let scenario = make_inherent_data(TestConfig {
				dispute_statements,
				dispute_sessions: Vec::new(),
				backed_and_concluding,
				num_validators_per_core: 5,
				code_upgrade: None,
				elastic_paras: BTreeMap::new(),
				unavailable_cores: vec![],
				v2_descriptor: false,
				candidate_modifier: None,
			});

			let expected_para_inherent_data = scenario.data.clone();
			assert!(max_block_weight_proof_size_adjusted()
				.any_lt(inherent_data_weight(&expected_para_inherent_data)));

			// Check the para inherent data is as expected:
			// * 1 bitfield per validator (5 validators per core, 2 backed candidates => 2*5 = 10)
			assert_eq!(expected_para_inherent_data.bitfields.len(), 10);
			// * 2 backed candidates
			assert_eq!(expected_para_inherent_data.backed_candidates.len(), 2);
			// * 3 disputes.
			assert_eq!(expected_para_inherent_data.disputes.len(), 0);
			let mut inherent_data = InherentData::new();
			inherent_data
				.put_data(PARACHAINS_INHERENT_IDENTIFIER, &expected_para_inherent_data)
				.unwrap();

			let limit_inherent_data =
				Pallet::<Test>::create_inherent_inner(&inherent_data.clone()).unwrap();
			// Expect that inherent data is filtered to include only 1 backed candidate and 2
			// disputes
			assert!(limit_inherent_data != expected_para_inherent_data);
			assert!(
				max_block_weight_proof_size_adjusted()
					.all_gte(inherent_data_weight(&limit_inherent_data)),
				"Post limiting exceeded block weight: max={} vs. inherent={}",
				max_block_weight_proof_size_adjusted(),
				inherent_data_weight(&limit_inherent_data)
			);

			// * 1 bitfields have been filtered
			assert_eq!(limit_inherent_data.bitfields.len(), 8);
			// * 2 backed candidates have been filtered as well (not even space for bitfields)
			assert_eq!(limit_inherent_data.backed_candidates.len(), 0);
			// * 3 disputes. Still none.
			assert_eq!(limit_inherent_data.disputes.len(), 0);
		});
	}

	#[test]
	fn candidates_are_size_limited() {
		BlockLength::set(limits::BlockLength::max_with_normal_ratio(
			1_300,
			Perbill::from_percent(75),
		));
		// Virtually no time based limit:
		BlockWeights::set(frame_system::limits::BlockWeights::simple_max(Weight::from_parts(
			u64::MAX,
			u64::MAX,
		)));
		new_test_ext(MockGenesisConfig::default()).execute_with(|| {
			let mut backed_and_concluding = BTreeMap::new();
			// 2 backed candidates shall be scheduled
			backed_and_concluding.insert(0, 2);
			backed_and_concluding.insert(1, 2);

			let scenario = make_inherent_data(TestConfig {
				dispute_statements: BTreeMap::new(),
				dispute_sessions: Vec::new(),
				backed_and_concluding,
				num_validators_per_core: 5,
				code_upgrade: None,
				elastic_paras: BTreeMap::new(),
				unavailable_cores: vec![],
				v2_descriptor: false,
				candidate_modifier: None,
			});

			let expected_para_inherent_data = scenario.data.clone();
			assert!(max_block_weight_proof_size_adjusted()
				.any_lt(inherent_data_weight(&expected_para_inherent_data)));

			// Check the para inherent data is as expected:
			// * 1 bitfield per validator (5 validators per core, 2 backed candidates, 0 disputes =>
			//   2*5 = 10)
			assert_eq!(expected_para_inherent_data.bitfields.len(), 10);
			// * 2 backed candidates
			assert_eq!(expected_para_inherent_data.backed_candidates.len(), 2);
			// * 0 disputes.
			assert_eq!(expected_para_inherent_data.disputes.len(), 0);
			let mut inherent_data = InherentData::new();
			inherent_data
				.put_data(PARACHAINS_INHERENT_IDENTIFIER, &expected_para_inherent_data)
				.unwrap();

			let limit_inherent_data =
				Pallet::<Test>::create_inherent_inner(&inherent_data.clone()).unwrap();
			// Expect that inherent data is filtered to include only 1 backed candidate and 2
			// disputes
			assert!(limit_inherent_data != expected_para_inherent_data);
			assert!(
				max_block_weight_proof_size_adjusted()
					.all_gte(inherent_data_weight(&limit_inherent_data)),
				"Post limiting exceeded block weight: max={} vs. inherent={}",
				max_block_weight_proof_size_adjusted(),
				inherent_data_weight(&limit_inherent_data)
			);

			// * 1 bitfields - no filtering here
			assert_eq!(limit_inherent_data.bitfields.len(), 10);
			// * 2 backed candidates
			assert_eq!(limit_inherent_data.backed_candidates.len(), 1);
			// * 0 disputes.
			assert_eq!(limit_inherent_data.disputes.len(), 0);
		});
	}

	// Helper fn that builds chained dummy candidates for elastic scaling tests
	fn build_backed_candidate_chain(
		para_id: ParaId,
		len: usize,
		start_core_index: usize,
		code_upgrade_index: Option<usize>,
	) -> Vec<BackedCandidate> {
		if let Some(code_upgrade_index) = code_upgrade_index {
			assert!(code_upgrade_index < len, "Code upgrade index out of bounds");
		}

		(0..len)
			.into_iter()
			.map(|idx| {
				let mut builder = TestCandidateBuilder::default();
				builder.para_id = para_id;
				let mut ccr = builder.build();

				if Some(idx) == code_upgrade_index {
					ccr.commitments.new_validation_code = Some(vec![1, 2, 3, 4].into());
				}

				ccr.commitments.processed_downward_messages = idx as u32;
				let core_index = start_core_index + idx;

				// `UMPSignal` separator.
				ccr.commitments.upward_messages.force_push(UMP_SEPARATOR);

				// `SelectCore` commitment.
				// Claim queue offset must be `0`` so this candidate is for the very next block.
				ccr.commitments.upward_messages.force_push(
					UMPSignal::SelectCore(CoreSelector(idx as u8), ClaimQueueOffset(0)).encode(),
				);

				BackedCandidate::new(
					ccr.into(),
					Default::default(),
					Default::default(),
					Some(CoreIndex(core_index as u32)),
				)
			})
			.collect::<Vec<_>>()
	}

	// Ensure that overweight parachain inherents are always rejected by the runtime.
	// Runtime should panic and return `InherentOverweight` error.
	#[rstest]
	#[case(true)]
	#[case(false)]
	fn test_backed_candidates_apply_weight_works_for_elastic_scaling(#[case] v2_descriptor: bool) {
		new_test_ext(MockGenesisConfig::default()).execute_with(|| {
			let seed = [
				1, 0, 52, 0, 0, 0, 0, 0, 1, 0, 10, 0, 22, 32, 0, 0, 2, 0, 55, 49, 0, 11, 0, 0, 3,
				0, 0, 0, 0, 0, 2, 92,
			];
			let mut rng = rand_chacha::ChaChaRng::from_seed(seed);

			// Create an overweight inherent and oversized block
			let mut backed_and_concluding = BTreeMap::new();

			// Enable the v2 receipts.
			configuration::Pallet::<Test>::set_node_feature(
				RuntimeOrigin::root(),
				FeatureIndex::CandidateReceiptV2 as u8,
				v2_descriptor,
			)
			.unwrap();

			for i in 0..30 {
				backed_and_concluding.insert(i, i);
			}

			let scenario = make_inherent_data(TestConfig {
				dispute_statements: Default::default(),
				dispute_sessions: vec![], // 3 cores with disputes
				backed_and_concluding,
				num_validators_per_core: 5,
				code_upgrade: None,
				elastic_paras: BTreeMap::new(),
				unavailable_cores: vec![],
				v2_descriptor,
				candidate_modifier: None,
			});

			let mut para_inherent_data = scenario.data.clone();

			// Check the para inherent data is as expected:
			// * 1 bitfield per validator (5 validators per core, 30 backed candidates, 0 disputes
			//   => 5*30 = 150)
			assert_eq!(para_inherent_data.bitfields.len(), 150);
			// * 30 backed candidates
			assert_eq!(para_inherent_data.backed_candidates.len(), 30);

			let mut input_candidates =
				build_backed_candidate_chain(ParaId::from(1000), 3, 0, Some(1));
			let chained_candidates_weight = backed_candidates_weight::<Test>(&input_candidates);

			input_candidates.append(&mut para_inherent_data.backed_candidates);
			let input_bitfields = para_inherent_data.bitfields;

			// Test if weight insufficient even for 1 candidate (which doesn't contain a code
			// upgrade).
			let max_weight = backed_candidate_weight::<Test>(&input_candidates[0]) +
				signed_bitfields_weight::<Test>(&input_bitfields);
			let mut backed_candidates = input_candidates.clone();
			let mut bitfields = input_bitfields.clone();
			apply_weight_limit::<Test>(
				&mut backed_candidates,
				&mut bitfields,
				max_weight,
				&mut rng,
			);

			// The chained candidates are not picked, instead a single other candidate is picked
			assert_eq!(backed_candidates.len(), 1);
			assert_ne!(backed_candidates[0].descriptor().para_id(), ParaId::from(1000));

			// All bitfields are kept.
			assert_eq!(bitfields.len(), 150);

			// Test if para_id 1000 chained candidates make it if there is enough room for its 3
			// candidates.
			let max_weight =
				chained_candidates_weight + signed_bitfields_weight::<Test>(&input_bitfields);
			let mut backed_candidates = input_candidates.clone();
			let mut bitfields = input_bitfields.clone();
			apply_weight_limit::<Test>(
				&mut backed_candidates,
				&mut bitfields,
				max_weight,
				&mut rng,
			);

			// Only the chained candidates should pass filter.
			assert_eq!(backed_candidates.len(), 3);
			// Check the actual candidates
			assert_eq!(backed_candidates[0].descriptor().para_id(), ParaId::from(1000));
			assert_eq!(backed_candidates[1].descriptor().para_id(), ParaId::from(1000));
			assert_eq!(backed_candidates[2].descriptor().para_id(), ParaId::from(1000));

			// All bitfields are kept.
			assert_eq!(bitfields.len(), 150);
		});
	}

	// Ensure that overweight parachain inherents are always rejected by the runtime.
	// Runtime should panic and return `InherentOverweight` error.
	#[test]
	fn inherent_create_weight_invariant() {
		new_test_ext(MockGenesisConfig::default()).execute_with(|| {
			// Create an overweight inherent and oversized block
			let mut dispute_statements = BTreeMap::new();
			dispute_statements.insert(2, 100);
			dispute_statements.insert(3, 200);
			dispute_statements.insert(4, 300);

			let mut backed_and_concluding = BTreeMap::new();

			for i in 0..30 {
				backed_and_concluding.insert(i, i);
			}

			let scenario = make_inherent_data(TestConfig {
				dispute_statements,
				dispute_sessions: vec![2, 2, 1], // 3 cores with disputes
				backed_and_concluding,
				num_validators_per_core: 5,
				code_upgrade: None,
				elastic_paras: BTreeMap::new(),
				unavailable_cores: vec![],
				v2_descriptor: false,
				candidate_modifier: None,
			});

			let expected_para_inherent_data = scenario.data.clone();
			assert!(max_block_weight_proof_size_adjusted()
				.any_lt(inherent_data_weight(&expected_para_inherent_data)));

			// Check the para inherent data is as expected:
			// * 1 bitfield per validator (5 validators per core, 30 backed candidates, 3 disputes
			//   => 5*33 = 165)
			assert_eq!(expected_para_inherent_data.bitfields.len(), 165);
			// * 30 backed candidates
			assert_eq!(expected_para_inherent_data.backed_candidates.len(), 30);
			// * 3 disputes.
			assert_eq!(expected_para_inherent_data.disputes.len(), 3);
			let mut inherent_data = InherentData::new();
			inherent_data
				.put_data(PARACHAINS_INHERENT_IDENTIFIER, &expected_para_inherent_data)
				.unwrap();
			let dispatch_error = Pallet::<Test>::enter(
				frame_system::RawOrigin::None.into(),
				expected_para_inherent_data,
			)
			.unwrap_err()
			.error;

			assert_eq!(dispatch_error, Error::<Test>::InherentOverweight.into());
		});
	}

	#[test]
	fn v2_descriptors_are_filtered() {
		let config = default_config();
		assert!(config.configuration.config.scheduler_params.lookahead > 0);
		new_test_ext(config).execute_with(|| {
			// Set the elastic scaling MVP feature.
			configuration::Pallet::<Test>::set_node_feature(
				RuntimeOrigin::root(),
				FeatureIndex::ElasticScalingMVP as u8,
				true,
			)
			.unwrap();

			let mut backed_and_concluding = BTreeMap::new();
			backed_and_concluding.insert(0, 1);
			backed_and_concluding.insert(1, 1);
			backed_and_concluding.insert(2, 1);

			let unavailable_cores = vec![];

			let scenario = make_inherent_data(TestConfig {
				dispute_statements: BTreeMap::new(),
				dispute_sessions: vec![], // No disputes
				backed_and_concluding,
				num_validators_per_core: 5,
				code_upgrade: None,
				elastic_paras: [(2, 8)].into_iter().collect(),
				unavailable_cores: unavailable_cores.clone(),
				v2_descriptor: true,
				candidate_modifier: None,
			});

			let mut unfiltered_para_inherent_data = scenario.data.clone();

			// Check the para inherent data is as expected:
			// * 1 bitfield per validator (5 validators per core, 10 backed candidates)
			assert_eq!(unfiltered_para_inherent_data.bitfields.len(), 50);
			// * 10 v2 candidate descriptors.
			assert_eq!(unfiltered_para_inherent_data.backed_candidates.len(), 10);

			// Make the last candidate look like v1, by using an unknown version.
			unfiltered_para_inherent_data.backed_candidates[9]
				.descriptor_mut()
				.set_version(InternalVersion(123));

			let mut inherent_data = InherentData::new();
			inherent_data
				.put_data(PARACHAINS_INHERENT_IDENTIFIER, &unfiltered_para_inherent_data)
				.unwrap();

			// We expect all backed candidates to be filtered out.
			let filtered_para_inherend_data =
				Pallet::<Test>::create_inherent_inner(&inherent_data).unwrap();

			assert_eq!(filtered_para_inherend_data.backed_candidates.len(), 0);

			let dispatch_error = Pallet::<Test>::enter(
				frame_system::RawOrigin::None.into(),
				unfiltered_para_inherent_data,
			)
			.unwrap_err()
			.error;

			// We expect `enter` to fail because the inherent data contains backed candidates with
			// v2 descriptors.
			assert_eq!(dispatch_error, Error::<Test>::CandidatesFilteredDuringExecution.into());
		});
	}

	#[test]
	fn too_many_ump_signals() {
		let config = default_config();
		assert!(config.configuration.config.scheduler_params.lookahead > 0);
		new_test_ext(config).execute_with(|| {
			// Set the elastic scaling MVP feature.
			configuration::Pallet::<Test>::set_node_feature(
				RuntimeOrigin::root(),
				FeatureIndex::CandidateReceiptV2 as u8,
				true,
			)
			.unwrap();

			let mut backed_and_concluding = BTreeMap::new();
			backed_and_concluding.insert(0, 1);
			backed_and_concluding.insert(1, 1);
			backed_and_concluding.insert(2, 1);

			let unavailable_cores = vec![];

			let scenario = make_inherent_data(TestConfig {
				dispute_statements: BTreeMap::new(),
				dispute_sessions: vec![], // No disputes
				backed_and_concluding,
				num_validators_per_core: 5,
				code_upgrade: None,
				elastic_paras: [(2, 8)].into_iter().collect(),
				unavailable_cores: unavailable_cores.clone(),
				v2_descriptor: true,
				candidate_modifier: Some(|mut candidate: CommittedCandidateReceiptV2| {
					if candidate.descriptor.para_id() == 2.into() {
						// Add an extra message so `verify_backed_candidates` fails.
						candidate.commitments.upward_messages.force_push(
							UMPSignal::SelectCore(CoreSelector(123 as u8), ClaimQueueOffset(2))
								.encode(),
						);
					}
					candidate
				}),
			});

			let unfiltered_para_inherent_data = scenario.data.clone();

			// Check the para inherent data is as expected:
			// * 1 bitfield per validator (5 validators per core, 10 backed candidates)
			assert_eq!(unfiltered_para_inherent_data.bitfields.len(), 50);
			// * 10 v2 candidate descriptors.
			assert_eq!(unfiltered_para_inherent_data.backed_candidates.len(), 10);

			let mut inherent_data = InherentData::new();
			inherent_data
				.put_data(PARACHAINS_INHERENT_IDENTIFIER, &unfiltered_para_inherent_data)
				.unwrap();

			let dispatch_error = Pallet::<Test>::enter(
				frame_system::RawOrigin::None.into(),
				unfiltered_para_inherent_data,
			)
			.unwrap_err()
			.error;

			// We expect `enter` to fail because the inherent data contains backed candidates with
			// v2 descriptors.
			assert_eq!(dispatch_error, Error::<Test>::CandidatesFilteredDuringExecution.into());
		});
	}

	#[test]
	fn invalid_ump_signals() {
		let config = default_config();
		assert!(config.configuration.config.scheduler_params.lookahead > 0);
		new_test_ext(config).execute_with(|| {
			// Set the elastic scaling MVP feature.
			configuration::Pallet::<Test>::set_node_feature(
				RuntimeOrigin::root(),
				FeatureIndex::CandidateReceiptV2 as u8,
				true,
			)
			.unwrap();

			let mut backed_and_concluding = BTreeMap::new();
			backed_and_concluding.insert(0, 1);
			backed_and_concluding.insert(1, 1);
			backed_and_concluding.insert(2, 1);

			let unavailable_cores = vec![];

			let scenario = make_inherent_data(TestConfig {
				dispute_statements: BTreeMap::new(),
				dispute_sessions: vec![], // No disputes
				backed_and_concluding,
				num_validators_per_core: 5,
				code_upgrade: None,
				elastic_paras: [(2, 8)].into_iter().collect(),
				unavailable_cores: unavailable_cores.clone(),
				v2_descriptor: true,
				candidate_modifier: Some(|mut candidate: CommittedCandidateReceiptV2| {
					if candidate.descriptor.para_id() == 1.into() {
						// Drop the core selector to make it invalid
						candidate
							.commitments
							.upward_messages
							.truncate(candidate.commitments.upward_messages.len() - 1);
					}
					candidate
				}),
			});

			let unfiltered_para_inherent_data = scenario.data.clone();

			// Check the para inherent data is as expected:
			// * 1 bitfield per validator (5 validators per core, 10 backed candidates)
			assert_eq!(unfiltered_para_inherent_data.bitfields.len(), 50);
			// * 10 v2 candidate descriptors.
			assert_eq!(unfiltered_para_inherent_data.backed_candidates.len(), 10);

			let mut inherent_data = InherentData::new();
			inherent_data
				.put_data(PARACHAINS_INHERENT_IDENTIFIER, &unfiltered_para_inherent_data)
				.unwrap();

			let dispatch_error = Pallet::<Test>::enter(
				frame_system::RawOrigin::None.into(),
				unfiltered_para_inherent_data,
			)
			.unwrap_err()
			.error;

			// We expect `enter` to fail because the inherent data contains backed candidates with
			// v2 descriptors.
			assert_eq!(dispatch_error, Error::<Test>::CandidatesFilteredDuringExecution.into());
		});
	}
	#[test]
	fn v2_descriptors_are_accepted() {
		let config = default_config();
		assert!(config.configuration.config.scheduler_params.lookahead > 0);
		new_test_ext(config).execute_with(|| {
			// Set the elastic scaling MVP feature.
			configuration::Pallet::<Test>::set_node_feature(
				RuntimeOrigin::root(),
				FeatureIndex::ElasticScalingMVP as u8,
				true,
			)
			.unwrap();

			// Enable the v2 receipts.
			configuration::Pallet::<Test>::set_node_feature(
				RuntimeOrigin::root(),
				FeatureIndex::CandidateReceiptV2 as u8,
				true,
			)
			.unwrap();

			let mut backed_and_concluding = BTreeMap::new();
			backed_and_concluding.insert(0, 1);
			backed_and_concluding.insert(1, 1);
			backed_and_concluding.insert(2, 1);

			let unavailable_cores = vec![];

			let scenario = make_inherent_data(TestConfig {
				dispute_statements: BTreeMap::new(),
				dispute_sessions: vec![], // No disputes
				backed_and_concluding,
				num_validators_per_core: 1,
				code_upgrade: None,
				elastic_paras: [(2, 3)].into_iter().collect(),
				unavailable_cores: unavailable_cores.clone(),
				v2_descriptor: true,
				candidate_modifier: None,
			});

			let inherent_data = scenario.data.clone();

			// Check the para inherent data is as expected:
			// * 1 bitfield per validator (2 validators per core, 5 backed candidates)
			assert_eq!(inherent_data.bitfields.len(), 5);
			// * 5 v2 candidate descriptors.
			assert_eq!(inherent_data.backed_candidates.len(), 5);

			Pallet::<Test>::enter(frame_system::RawOrigin::None.into(), inherent_data).unwrap();
		});
	}

	// Test when parachain runtime is upgraded to support the new commitments
	// but some collators are not and provide v1 descriptors.
	#[test]
	fn elastic_scaling_mixed_v1_v2_descriptors() {
		let config = default_config();
		assert!(config.configuration.config.scheduler_params.lookahead > 0);
		new_test_ext(config).execute_with(|| {
			// Set the elastic scaling MVP feature.
			configuration::Pallet::<Test>::set_node_feature(
				RuntimeOrigin::root(),
				FeatureIndex::ElasticScalingMVP as u8,
				true,
			)
			.unwrap();

			// Enable the v2 receipts.
			configuration::Pallet::<Test>::set_node_feature(
				RuntimeOrigin::root(),
				FeatureIndex::CandidateReceiptV2 as u8,
				true,
			)
			.unwrap();

			let mut backed_and_concluding = BTreeMap::new();
			backed_and_concluding.insert(0, 1);
			backed_and_concluding.insert(1, 1);
			backed_and_concluding.insert(2, 1);

			let unavailable_cores = vec![];

			let scenario = make_inherent_data(TestConfig {
				dispute_statements: BTreeMap::new(),
				dispute_sessions: vec![], // No disputes
				backed_and_concluding,
				num_validators_per_core: 1,
				code_upgrade: None,
				elastic_paras: [(2, 3)].into_iter().collect(),
				unavailable_cores: unavailable_cores.clone(),
				v2_descriptor: true,
				candidate_modifier: None,
			});

			let mut inherent_data = scenario.data.clone();
			let candidate_count = inherent_data.backed_candidates.len();

			// Make last 2 candidates v1
			for index in candidate_count - 2..candidate_count {
				let encoded = inherent_data.backed_candidates[index].descriptor().encode();

				let mut decoded: CandidateDescriptor =
					Decode::decode(&mut encoded.as_slice()).unwrap();
				decoded.collator = junk_collator();
				decoded.signature = junk_collator_signature();

				*inherent_data.backed_candidates[index].descriptor_mut() =
					Decode::decode(&mut encoded.as_slice()).unwrap();
			}

			// Check the para inherent data is as expected:
			// * 1 bitfield per validator (2 validators per core, 5 backed candidates)
			assert_eq!(inherent_data.bitfields.len(), 5);
			// * 5 v2 candidate descriptors.
			assert_eq!(inherent_data.backed_candidates.len(), 5);

			Pallet::<Test>::enter(frame_system::RawOrigin::None.into(), inherent_data).unwrap();
		});
	}

	// Mixed test with v1, v2 with/without `UMPSignal::SelectCore`
	#[test]
	fn mixed_v1_and_v2_optional_commitments() {
		let config = default_config();
		assert!(config.configuration.config.scheduler_params.lookahead > 0);
		new_test_ext(config).execute_with(|| {
			// Set the elastic scaling MVP feature.
			configuration::Pallet::<Test>::set_node_feature(
				RuntimeOrigin::root(),
				FeatureIndex::ElasticScalingMVP as u8,
				true,
			)
			.unwrap();

			// Enable the v2 receipts.
			configuration::Pallet::<Test>::set_node_feature(
				RuntimeOrigin::root(),
				FeatureIndex::CandidateReceiptV2 as u8,
				true,
			)
			.unwrap();

			let mut backed_and_concluding = BTreeMap::new();
			backed_and_concluding.insert(0, 1);
			backed_and_concluding.insert(1, 1);
			backed_and_concluding.insert(2, 1);
			backed_and_concluding.insert(3, 1);
			backed_and_concluding.insert(4, 1);

			let unavailable_cores = vec![];

			let candidate_modifier = |mut candidate: CommittedCandidateReceiptV2| {
				// first candidate has v2 descriptor with no commitments
				if candidate.descriptor.para_id() == ParaId::from(0) {
					candidate.commitments.upward_messages.clear();
				}

				if candidate.descriptor.para_id() > ParaId::from(2) {
					let mut v1: CandidateDescriptor = candidate.descriptor.into();

					v1.collator = junk_collator();
					v1.signature = junk_collator_signature();

					candidate.descriptor = v1.into();
				}
				candidate
			};

			let scenario = make_inherent_data(TestConfig {
				dispute_statements: BTreeMap::new(),
				dispute_sessions: vec![], // No disputes
				backed_and_concluding,
				num_validators_per_core: 1,
				code_upgrade: None,
<<<<<<< HEAD
				elastic_paras: Default::default(),
				unavailable_cores: unavailable_cores.clone(),
				v2_descriptor: true,
				candidate_modifier: Some(candidate_modifier),
=======
				fill_claimqueue: false,
				elastic_paras: BTreeMap::new(),
				unavailable_cores: vec![],
				v2_descriptor: false,
				candidate_modifier: None,
>>>>>>> c0ddfbae
			});

			let inherent_data = scenario.data.clone();

			// Check the para inherent data is as expected:
			// * 1 bitfield per validator (2 validators per core, 5 backed candidates)
			assert_eq!(inherent_data.bitfields.len(), 5);
			// * 5 v2 candidate descriptors.
			assert_eq!(inherent_data.backed_candidates.len(), 5);

			Pallet::<Test>::enter(frame_system::RawOrigin::None.into(), inherent_data).unwrap();
		});
	}

	// A test to ensure that the `paras_inherent` filters out candidates with invalid
	// session index in the descriptor.
	#[test]
	fn invalid_session_index() {
		let config = default_config();
		assert!(config.configuration.config.scheduler_params.lookahead > 0);
		new_test_ext(config).execute_with(|| {
			// Set the elastic scaling MVP feature.
			configuration::Pallet::<Test>::set_node_feature(
				RuntimeOrigin::root(),
				FeatureIndex::ElasticScalingMVP as u8,
				true,
			)
			.unwrap();

			// Enable the v2 receipts.
			configuration::Pallet::<Test>::set_node_feature(
				RuntimeOrigin::root(),
				FeatureIndex::CandidateReceiptV2 as u8,
				true,
			)
			.unwrap();

			let mut backed_and_concluding = BTreeMap::new();
			backed_and_concluding.insert(0, 1);
			backed_and_concluding.insert(1, 1);
			backed_and_concluding.insert(2, 1);

			let unavailable_cores = vec![];

			let scenario = make_inherent_data(TestConfig {
				dispute_statements: BTreeMap::new(),
				dispute_sessions: vec![], // No disputes
				backed_and_concluding,
				num_validators_per_core: 1,
				code_upgrade: None,
<<<<<<< HEAD
				elastic_paras: [(2, 3)].into_iter().collect(),
				unavailable_cores,
=======
				fill_claimqueue: true,
				elastic_paras: [(2, 8)].into_iter().collect(),
				unavailable_cores: unavailable_cores.clone(),
>>>>>>> c0ddfbae
				v2_descriptor: true,
				candidate_modifier: None,
			});

			let mut inherent_data = scenario.data.clone();

			// Check the para inherent data is as expected:
			// * 1 bitfield per validator (2 validators per core, 5 backed candidates)
			assert_eq!(inherent_data.bitfields.len(), 5);
			// * 5 v2 candidate descriptors passed, 1 is invalid
			assert_eq!(inherent_data.backed_candidates.len(), 5);

			let index = inherent_data.backed_candidates.len() - 1;

			// Put invalid session index in last candidate
			let backed_candidate = inherent_data.backed_candidates[index].clone();

			let candidate = CommittedCandidateReceiptV2 {
				descriptor: CandidateDescriptorV2::new(
					backed_candidate.descriptor().para_id(),
					backed_candidate.descriptor().relay_parent(),
					backed_candidate.descriptor().core_index().unwrap(),
					100,
					backed_candidate.descriptor().persisted_validation_data_hash(),
					backed_candidate.descriptor().pov_hash(),
					backed_candidate.descriptor().erasure_root(),
					backed_candidate.descriptor().para_head(),
					backed_candidate.descriptor().validation_code_hash(),
				),
				commitments: backed_candidate.candidate().commitments.clone(),
			};

			inherent_data.backed_candidates[index] = BackedCandidate::new(
				candidate,
				backed_candidate.validity_votes().to_vec(),
				backed_candidate.validator_indices_and_core_index(false).0.into(),
				None,
			);

			let mut expected_inherent_data = inherent_data.clone();
			expected_inherent_data.backed_candidates.truncate(index);

			let mut create_inherent_data = InherentData::new();
			create_inherent_data
				.put_data(PARACHAINS_INHERENT_IDENTIFIER, &inherent_data)
				.unwrap();

			// 1 candidate with invalid session is filtered out
			assert_eq!(
				Pallet::<Test>::create_inherent_inner(&create_inherent_data).unwrap(),
				expected_inherent_data
			);

			Pallet::<Test>::enter(frame_system::RawOrigin::None.into(), inherent_data).unwrap_err();
		});
	}

	#[test]
	fn too_many_ump_signals() {
		let config = default_config();
		assert!(config.configuration.config.scheduler_params.lookahead > 0);
		new_test_ext(config).execute_with(|| {
			// Set the elastic scaling MVP feature.
			configuration::Pallet::<Test>::set_node_feature(
				RuntimeOrigin::root(),
				FeatureIndex::CandidateReceiptV2 as u8,
				true,
			)
			.unwrap();

			let mut backed_and_concluding = BTreeMap::new();
			backed_and_concluding.insert(0, 1);
			backed_and_concluding.insert(1, 1);
			backed_and_concluding.insert(2, 1);

			let unavailable_cores = vec![];

			let scenario = make_inherent_data(TestConfig {
				dispute_statements: BTreeMap::new(),
				dispute_sessions: vec![], // No disputes
				backed_and_concluding,
				num_validators_per_core: 5,
				code_upgrade: None,
				fill_claimqueue: true,
				elastic_paras: [(2, 8)].into_iter().collect(),
				unavailable_cores: unavailable_cores.clone(),
				v2_descriptor: true,
				candidate_modifier: Some(|mut candidate: CommittedCandidateReceiptV2| {
					if candidate.descriptor.para_id() == 2.into() {
						// Add an extra message so `verify_backed_candidates` fails.
						candidate.commitments.upward_messages.force_push(
							UMPSignal::SelectCore(CoreSelector(123 as u8), ClaimQueueOffset(2))
								.encode(),
						);
					}
					candidate
				}),
			});

			let unfiltered_para_inherent_data = scenario.data.clone();

			// Check the para inherent data is as expected:
			// * 1 bitfield per validator (5 validators per core, 10 backed candidates)
			assert_eq!(unfiltered_para_inherent_data.bitfields.len(), 50);
			// * 10 v2 candidate descriptors.
			assert_eq!(unfiltered_para_inherent_data.backed_candidates.len(), 10);

			let mut inherent_data = InherentData::new();
			inherent_data
				.put_data(PARACHAINS_INHERENT_IDENTIFIER, &unfiltered_para_inherent_data)
				.unwrap();

			let dispatch_error = Pallet::<Test>::enter(
				frame_system::RawOrigin::None.into(),
				unfiltered_para_inherent_data,
			)
			.unwrap_err()
			.error;

			// We expect `enter` to fail because the inherent data contains backed candidates with
			// v2 descriptors.
			assert_eq!(dispatch_error, Error::<Test>::CandidatesFilteredDuringExecution.into());
		});
	}

	#[test]
	fn invalid_ump_signals() {
		let config = default_config();
		assert!(config.configuration.config.scheduler_params.lookahead > 0);
		new_test_ext(config).execute_with(|| {
			// Set the elastic scaling MVP feature.
			configuration::Pallet::<Test>::set_node_feature(
				RuntimeOrigin::root(),
				FeatureIndex::CandidateReceiptV2 as u8,
				true,
			)
			.unwrap();

			let mut backed_and_concluding = BTreeMap::new();
			backed_and_concluding.insert(0, 1);
			backed_and_concluding.insert(1, 1);
			backed_and_concluding.insert(2, 1);

			let unavailable_cores = vec![];

			let scenario = make_inherent_data(TestConfig {
				dispute_statements: BTreeMap::new(),
				dispute_sessions: vec![], // No disputes
				backed_and_concluding,
				num_validators_per_core: 5,
				code_upgrade: None,
				fill_claimqueue: true,
				elastic_paras: [(2, 8)].into_iter().collect(),
				unavailable_cores: unavailable_cores.clone(),
				v2_descriptor: true,
				candidate_modifier: Some(|mut candidate: CommittedCandidateReceiptV2| {
					if candidate.descriptor.para_id() == 1.into() {
						// Drop the core selector to make it invalid
						candidate
							.commitments
							.upward_messages
							.truncate(candidate.commitments.upward_messages.len() - 1);
					}
					candidate
				}),
			});

			let unfiltered_para_inherent_data = scenario.data.clone();

			// Check the para inherent data is as expected:
			// * 1 bitfield per validator (5 validators per core, 10 backed candidates)
			assert_eq!(unfiltered_para_inherent_data.bitfields.len(), 50);
			// * 10 v2 candidate descriptors.
			assert_eq!(unfiltered_para_inherent_data.backed_candidates.len(), 10);

			let mut inherent_data = InherentData::new();
			inherent_data
				.put_data(PARACHAINS_INHERENT_IDENTIFIER, &unfiltered_para_inherent_data)
				.unwrap();

			let dispatch_error = Pallet::<Test>::enter(
				frame_system::RawOrigin::None.into(),
				unfiltered_para_inherent_data,
			)
			.unwrap_err()
			.error;

			// We expect `enter` to fail because the inherent data contains backed candidates with
			// v2 descriptors.
			assert_eq!(dispatch_error, Error::<Test>::CandidatesFilteredDuringExecution.into());
		});
	}
	#[test]
	fn v2_descriptors_are_accepted() {
		let config = default_config();
		assert!(config.configuration.config.scheduler_params.lookahead > 0);
		new_test_ext(config).execute_with(|| {
			// Set the elastic scaling MVP feature.
			configuration::Pallet::<Test>::set_node_feature(
				RuntimeOrigin::root(),
				FeatureIndex::ElasticScalingMVP as u8,
				true,
			)
			.unwrap();

			// Enable the v2 receipts.
			configuration::Pallet::<Test>::set_node_feature(
				RuntimeOrigin::root(),
				FeatureIndex::CandidateReceiptV2 as u8,
				true,
			)
			.unwrap();

			let mut backed_and_concluding = BTreeMap::new();
			backed_and_concluding.insert(0, 1);
			backed_and_concluding.insert(1, 1);
			backed_and_concluding.insert(2, 1);

			let unavailable_cores = vec![];

			let scenario = make_inherent_data(TestConfig {
				dispute_statements: BTreeMap::new(),
				dispute_sessions: vec![], // No disputes
				backed_and_concluding,
				num_validators_per_core: 1,
				code_upgrade: None,
				fill_claimqueue: true,
				elastic_paras: [(2, 3)].into_iter().collect(),
				unavailable_cores: unavailable_cores.clone(),
				v2_descriptor: true,
				candidate_modifier: None,
			});

			let inherent_data = scenario.data.clone();

			// Check the para inherent data is as expected:
			// * 1 bitfield per validator (2 validators per core, 5 backed candidates)
			assert_eq!(inherent_data.bitfields.len(), 5);
			// * 5 v2 candidate descriptors.
			assert_eq!(inherent_data.backed_candidates.len(), 5);

			Pallet::<Test>::enter(frame_system::RawOrigin::None.into(), inherent_data).unwrap();
		});
	}

	// Test when parachain runtime is upgraded to support the new commitments
	// but some collators are not and provide v1 descriptors.
	#[test]
	fn elastic_scaling_mixed_v1_v2_descriptors() {
		let config = default_config();
		assert!(config.configuration.config.scheduler_params.lookahead > 0);
		new_test_ext(config).execute_with(|| {
			// Set the elastic scaling MVP feature.
			configuration::Pallet::<Test>::set_node_feature(
				RuntimeOrigin::root(),
				FeatureIndex::ElasticScalingMVP as u8,
				true,
			)
			.unwrap();

			// Enable the v2 receipts.
			configuration::Pallet::<Test>::set_node_feature(
				RuntimeOrigin::root(),
				FeatureIndex::CandidateReceiptV2 as u8,
				true,
			)
			.unwrap();

			let mut backed_and_concluding = BTreeMap::new();
			backed_and_concluding.insert(0, 1);
			backed_and_concluding.insert(1, 1);
			backed_and_concluding.insert(2, 1);

			let unavailable_cores = vec![];

			let scenario = make_inherent_data(TestConfig {
				dispute_statements: BTreeMap::new(),
				dispute_sessions: vec![], // No disputes
				backed_and_concluding,
				num_validators_per_core: 1,
				code_upgrade: None,
				fill_claimqueue: true,
				elastic_paras: [(2, 3)].into_iter().collect(),
				unavailable_cores: unavailable_cores.clone(),
				v2_descriptor: true,
				candidate_modifier: None,
			});

			let mut inherent_data = scenario.data.clone();
			let candidate_count = inherent_data.backed_candidates.len();

			// Make last 2 candidates v1
			for index in candidate_count - 2..candidate_count {
				let encoded = inherent_data.backed_candidates[index].descriptor().encode();

				let mut decoded: CandidateDescriptor =
					Decode::decode(&mut encoded.as_slice()).unwrap();
				decoded.collator = junk_collator();
				decoded.signature = junk_collator_signature();

				*inherent_data.backed_candidates[index].descriptor_mut() =
					Decode::decode(&mut encoded.as_slice()).unwrap();
			}

			// Check the para inherent data is as expected:
			// * 1 bitfield per validator (2 validators per core, 5 backed candidates)
			assert_eq!(inherent_data.bitfields.len(), 5);
			// * 5 v2 candidate descriptors.
			assert_eq!(inherent_data.backed_candidates.len(), 5);

			Pallet::<Test>::enter(frame_system::RawOrigin::None.into(), inherent_data).unwrap();
		});
	}

	// Mixed test with v1, v2 with/without `UMPSignal::SelectCore`
	#[test]
	fn mixed_v1_and_v2_optional_commitments() {
		let config = default_config();
		assert!(config.configuration.config.scheduler_params.lookahead > 0);
		new_test_ext(config).execute_with(|| {
			// Set the elastic scaling MVP feature.
			configuration::Pallet::<Test>::set_node_feature(
				RuntimeOrigin::root(),
				FeatureIndex::ElasticScalingMVP as u8,
				true,
			)
			.unwrap();

			// Enable the v2 receipts.
			configuration::Pallet::<Test>::set_node_feature(
				RuntimeOrigin::root(),
				FeatureIndex::CandidateReceiptV2 as u8,
				true,
			)
			.unwrap();

			let mut backed_and_concluding = BTreeMap::new();
			backed_and_concluding.insert(0, 1);
			backed_and_concluding.insert(1, 1);
			backed_and_concluding.insert(2, 1);
			backed_and_concluding.insert(3, 1);
			backed_and_concluding.insert(4, 1);

			let unavailable_cores = vec![];

			let candidate_modifier = |mut candidate: CommittedCandidateReceiptV2| {
				// first candidate has v2 descriptor with no commitments
				if candidate.descriptor.para_id() == ParaId::from(0) {
					candidate.commitments.upward_messages.clear();
				}

				if candidate.descriptor.para_id() > ParaId::from(2) {
					let mut v1: CandidateDescriptor = candidate.descriptor.into();

					v1.collator = junk_collator();
					v1.signature = junk_collator_signature();

					candidate.descriptor = v1.into();
				}
				candidate
			};

			let scenario = make_inherent_data(TestConfig {
				dispute_statements: BTreeMap::new(),
				dispute_sessions: vec![], // No disputes
				backed_and_concluding,
				num_validators_per_core: 1,
				code_upgrade: None,
				fill_claimqueue: true,
				elastic_paras: Default::default(),
				unavailable_cores: unavailable_cores.clone(),
				v2_descriptor: true,
				candidate_modifier: Some(candidate_modifier),
			});

			let inherent_data = scenario.data.clone();

			// Check the para inherent data is as expected:
			// * 1 bitfield per validator (2 validators per core, 5 backed candidates)
			assert_eq!(inherent_data.bitfields.len(), 5);
			// * 5 v2 candidate descriptors.
			assert_eq!(inherent_data.backed_candidates.len(), 5);

			Pallet::<Test>::enter(frame_system::RawOrigin::None.into(), inherent_data).unwrap();
		});
	}

	// A test to ensure that the `paras_inherent` filters out candidates with invalid
	// session index in the descriptor.
	#[test]
	fn invalid_session_index() {
		let config = default_config();
		assert!(config.configuration.config.scheduler_params.lookahead > 0);
		new_test_ext(config).execute_with(|| {
			// Set the elastic scaling MVP feature.
			configuration::Pallet::<Test>::set_node_feature(
				RuntimeOrigin::root(),
				FeatureIndex::ElasticScalingMVP as u8,
				true,
			)
			.unwrap();

			// Enable the v2 receipts.
			configuration::Pallet::<Test>::set_node_feature(
				RuntimeOrigin::root(),
				FeatureIndex::CandidateReceiptV2 as u8,
				true,
			)
			.unwrap();

			let mut backed_and_concluding = BTreeMap::new();
			backed_and_concluding.insert(0, 1);
			backed_and_concluding.insert(1, 1);
			backed_and_concluding.insert(2, 1);

			let unavailable_cores = vec![];

			let scenario = make_inherent_data(TestConfig {
				dispute_statements: BTreeMap::new(),
				dispute_sessions: vec![], // No disputes
				backed_and_concluding,
				num_validators_per_core: 1,
				code_upgrade: None,
				fill_claimqueue: true,
				elastic_paras: [(2, 3)].into_iter().collect(),
				unavailable_cores,
				v2_descriptor: true,
				candidate_modifier: None,
			});

			let mut inherent_data = scenario.data.clone();

			// Check the para inherent data is as expected:
			// * 1 bitfield per validator (2 validators per core, 5 backed candidates)
			assert_eq!(inherent_data.bitfields.len(), 5);
			// * 5 v2 candidate descriptors passed, 1 is invalid
			assert_eq!(inherent_data.backed_candidates.len(), 5);

			let index = inherent_data.backed_candidates.len() - 1;

			// Put invalid session index in last candidate
			let backed_candidate = inherent_data.backed_candidates[index].clone();

			let candidate = CommittedCandidateReceiptV2 {
				descriptor: CandidateDescriptorV2::new(
					backed_candidate.descriptor().para_id(),
					backed_candidate.descriptor().relay_parent(),
					backed_candidate.descriptor().core_index().unwrap(),
					100,
					backed_candidate.descriptor().persisted_validation_data_hash(),
					backed_candidate.descriptor().pov_hash(),
					backed_candidate.descriptor().erasure_root(),
					backed_candidate.descriptor().para_head(),
					backed_candidate.descriptor().validation_code_hash(),
				),
				commitments: backed_candidate.candidate().commitments.clone(),
			};

			inherent_data.backed_candidates[index] = BackedCandidate::new(
				candidate,
				backed_candidate.validity_votes().to_vec(),
				backed_candidate.validator_indices_and_core_index(false).0.into(),
				None,
			);

			let mut expected_inherent_data = inherent_data.clone();
			expected_inherent_data.backed_candidates.truncate(index);

			let mut create_inherent_data = InherentData::new();
			create_inherent_data
				.put_data(PARACHAINS_INHERENT_IDENTIFIER, &inherent_data)
				.unwrap();

			// 1 candidate with invalid session is filtered out
			assert_eq!(
				Pallet::<Test>::create_inherent_inner(&create_inherent_data).unwrap(),
				expected_inherent_data
			);

			Pallet::<Test>::enter(frame_system::RawOrigin::None.into(), inherent_data).unwrap_err();
		});
	}
}

fn default_header() -> polkadot_primitives::Header {
	polkadot_primitives::Header {
		parent_hash: Default::default(),
		number: 0,
		state_root: Default::default(),
		extrinsics_root: Default::default(),
		digest: Default::default(),
	}
}

mod sanitizers {
	use super::*;

	use crate::{
		inclusion::tests::{back_candidate, BackingKind, TestCandidateBuilder},
		mock::new_test_ext,
	};
	use bitvec::order::Lsb0;
	use polkadot_primitives::{
		AvailabilityBitfield, GroupIndex, Hash, Id as ParaId, SignedAvailabilityBitfield,
		ValidatorIndex,
	};
	use rstest::rstest;
	use sp_core::crypto::UncheckedFrom;

	use crate::mock::Test;
	use polkadot_primitives::PARACHAIN_KEY_TYPE_ID;
	use sc_keystore::LocalKeystore;
	use sp_keystore::{Keystore, KeystorePtr};
	use std::sync::Arc;

	fn validator_pubkeys(val_ids: &[sp_keyring::Sr25519Keyring]) -> Vec<ValidatorId> {
		val_ids.iter().map(|v| v.public().into()).collect()
	}

	#[test]
	fn bitfields() {
		let header = default_header();
		let parent_hash = header.hash();
		// 2 cores means two bits
		let expected_bits = 2;
		let session_index = SessionIndex::from(0_u32);

		let crypto_store = LocalKeystore::in_memory();
		let crypto_store = Arc::new(crypto_store) as KeystorePtr;
		let signing_context = SigningContext { parent_hash, session_index };

		let validators = vec![
			sp_keyring::Sr25519Keyring::Alice,
			sp_keyring::Sr25519Keyring::Bob,
			sp_keyring::Sr25519Keyring::Charlie,
			sp_keyring::Sr25519Keyring::Dave,
		];
		for validator in validators.iter() {
			Keystore::sr25519_generate_new(
				&*crypto_store,
				PARACHAIN_KEY_TYPE_ID,
				Some(&validator.to_seed()),
			)
			.unwrap();
		}
		let validator_public = validator_pubkeys(&validators);

		let checked_bitfields = [
			BitVec::<u8, Lsb0>::repeat(true, expected_bits),
			BitVec::<u8, Lsb0>::repeat(true, expected_bits),
			{
				let mut bv = BitVec::<u8, Lsb0>::repeat(false, expected_bits);
				bv.set(expected_bits - 1, true);
				bv
			},
		]
		.iter()
		.enumerate()
		.map(|(vi, ab)| {
			let validator_index = ValidatorIndex::from(vi as u32);
			SignedAvailabilityBitfield::sign(
				&crypto_store,
				AvailabilityBitfield::from(ab.clone()),
				&signing_context,
				validator_index,
				&validator_public[vi],
			)
			.unwrap()
			.unwrap()
		})
		.collect::<Vec<SignedAvailabilityBitfield>>();

		let unchecked_bitfields = checked_bitfields
			.iter()
			.cloned()
			.map(|v| v.into_unchecked())
			.collect::<Vec<_>>();

		let disputed_bitfield = DisputedBitfield::zeros(expected_bits);

		{
			assert_eq!(
				sanitize_bitfields::<Test>(
					unchecked_bitfields.clone(),
					disputed_bitfield.clone(),
					expected_bits,
					parent_hash,
					session_index,
					&validator_public[..],
				),
				checked_bitfields.clone()
			);
			assert_eq!(
				sanitize_bitfields::<Test>(
					unchecked_bitfields.clone(),
					disputed_bitfield.clone(),
					expected_bits,
					parent_hash,
					session_index,
					&validator_public[..],
				),
				checked_bitfields.clone()
			);
		}

		// disputed bitfield is non-zero
		{
			let mut disputed_bitfield = DisputedBitfield::zeros(expected_bits);
			// pretend the first core was freed by either a malicious validator
			// or by resolved dispute
			disputed_bitfield.0.set(0, true);

			assert_eq!(
				sanitize_bitfields::<Test>(
					unchecked_bitfields.clone(),
					disputed_bitfield.clone(),
					expected_bits,
					parent_hash,
					session_index,
					&validator_public[..],
				)
				.len(),
				1
			);
			assert_eq!(
				sanitize_bitfields::<Test>(
					unchecked_bitfields.clone(),
					disputed_bitfield.clone(),
					expected_bits,
					parent_hash,
					session_index,
					&validator_public[..],
				)
				.len(),
				1
			);
		}

		// bitfield size mismatch
		{
			assert!(sanitize_bitfields::<Test>(
				unchecked_bitfields.clone(),
				disputed_bitfield.clone(),
				expected_bits + 1,
				parent_hash,
				session_index,
				&validator_public[..],
			)
			.is_empty());
			assert!(sanitize_bitfields::<Test>(
				unchecked_bitfields.clone(),
				disputed_bitfield.clone(),
				expected_bits + 1,
				parent_hash,
				session_index,
				&validator_public[..],
			)
			.is_empty());
		}

		// remove the last validator
		{
			let shortened = validator_public.len() - 2;
			assert_eq!(
				&sanitize_bitfields::<Test>(
					unchecked_bitfields.clone(),
					disputed_bitfield.clone(),
					expected_bits,
					parent_hash,
					session_index,
					&validator_public[..shortened],
				)[..],
				&checked_bitfields[..shortened]
			);
			assert_eq!(
				&sanitize_bitfields::<Test>(
					unchecked_bitfields.clone(),
					disputed_bitfield.clone(),
					expected_bits,
					parent_hash,
					session_index,
					&validator_public[..shortened],
				)[..],
				&checked_bitfields[..shortened]
			);
		}

		// switch ordering of bitfields
		{
			let mut unchecked_bitfields = unchecked_bitfields.clone();
			let x = unchecked_bitfields.swap_remove(0);
			unchecked_bitfields.push(x);
			let result: UncheckedSignedAvailabilityBitfields = sanitize_bitfields::<Test>(
				unchecked_bitfields.clone(),
				disputed_bitfield.clone(),
				expected_bits,
				parent_hash,
				session_index,
				&validator_public[..],
			)
			.into_iter()
			.map(|v| v.into_unchecked())
			.collect();
			assert_eq!(&result, &unchecked_bitfields[..(unchecked_bitfields.len() - 2)]);
		}

		// check the validators signature
		{
			let mut unchecked_bitfields = unchecked_bitfields.clone();

			// insert a bad signature for the last bitfield
			let last_bit_idx = unchecked_bitfields.len() - 1;
			unchecked_bitfields
				.get_mut(last_bit_idx)
				.and_then(|u| Some(u.set_signature(UncheckedFrom::unchecked_from([1u8; 64]))))
				.expect("we are accessing a valid index");
			assert_eq!(
				&sanitize_bitfields::<Test>(
					unchecked_bitfields.clone(),
					disputed_bitfield.clone(),
					expected_bits,
					parent_hash,
					session_index,
					&validator_public[..],
				)[..],
				&checked_bitfields[..last_bit_idx]
			);
		}
		// duplicate bitfields
		{
			let mut unchecked_bitfields = unchecked_bitfields.clone();

			// insert a bad signature for the last bitfield
			let last_bit_idx = unchecked_bitfields.len() - 1;
			unchecked_bitfields
				.get_mut(last_bit_idx)
				.and_then(|u| Some(u.set_signature(UncheckedFrom::unchecked_from([1u8; 64]))))
				.expect("we are accessing a valid index");
			assert_eq!(
				&sanitize_bitfields::<Test>(
					unchecked_bitfields.clone().into_iter().chain(unchecked_bitfields).collect(),
					disputed_bitfield.clone(),
					expected_bits,
					parent_hash,
					session_index,
					&validator_public[..],
				)[..],
				&checked_bitfields[..last_bit_idx]
			);
		}
	}

	mod candidates {
		use crate::{
			mock::{set_disabled_validators, RuntimeOrigin},
			scheduler::common::Assignment,
			util::{make_persisted_validation_data, make_persisted_validation_data_with_parent},
		};
		use alloc::collections::vec_deque::VecDeque;
		use polkadot_primitives::ValidationCode;

		use super::*;

		// Backed candidates and scheduled parachains used for `sanitize_backed_candidates` testing
		struct TestData {
			backed_candidates: Vec<BackedCandidate>,
			expected_backed_candidates_with_core:
				BTreeMap<ParaId, Vec<(BackedCandidate, CoreIndex)>>,
			scheduled_paras: BTreeMap<polkadot_primitives::Id, BTreeSet<CoreIndex>>,
		}

		// Generate test data for the candidates and assert that the environment is set as expected
		// (check the comments for details)
		fn get_test_data_one_core_per_para(core_index_enabled: bool) -> TestData {
			const RELAY_PARENT_NUM: u32 = 3;

			// Add the relay parent to `shared` pallet. Otherwise some code (e.g. filtering backing
			// votes) won't behave correctly
			shared::Pallet::<Test>::add_allowed_relay_parent(
				default_header().hash(),
				Default::default(),
				Default::default(),
				RELAY_PARENT_NUM,
				1,
			);

			let header = default_header();
			let relay_parent = header.hash();
			let session_index = SessionIndex::from(0_u32);

			let keystore = LocalKeystore::in_memory();
			let keystore = Arc::new(keystore) as KeystorePtr;
			let signing_context = SigningContext { parent_hash: relay_parent, session_index };

			let validators = vec![
				sp_keyring::Sr25519Keyring::Alice,
				sp_keyring::Sr25519Keyring::Bob,
				sp_keyring::Sr25519Keyring::Charlie,
				sp_keyring::Sr25519Keyring::Dave,
				sp_keyring::Sr25519Keyring::Eve,
			];
			for validator in validators.iter() {
				Keystore::sr25519_generate_new(
					&*keystore,
					PARACHAIN_KEY_TYPE_ID,
					Some(&validator.to_seed()),
				)
				.unwrap();
			}

			// Set active validators in `shared` pallet
			let validator_ids =
				validators.iter().map(|v| v.public().into()).collect::<Vec<ValidatorId>>();
			shared::Pallet::<Test>::set_active_validators_ascending(validator_ids);

			// Two scheduled parachains - ParaId(1) on CoreIndex(0) and ParaId(2) on CoreIndex(1)
			let scheduled: BTreeMap<ParaId, BTreeSet<CoreIndex>> = (0_usize..2)
				.into_iter()
				.map(|idx| {
					(
						ParaId::from(1_u32 + idx as u32),
						[CoreIndex::from(idx as u32)].into_iter().collect(),
					)
				})
				.collect::<BTreeMap<_, _>>();

			// Set the validator groups in `scheduler`
			scheduler::Pallet::<Test>::set_validator_groups(vec![
				vec![ValidatorIndex(0), ValidatorIndex(1)],
				vec![ValidatorIndex(2), ValidatorIndex(3)],
			]);

			// Update scheduler's claimqueue with the parachains
			scheduler::Pallet::<Test>::set_claim_queue(BTreeMap::from([
				(
					CoreIndex::from(0),
					VecDeque::from([Assignment::Pool {
						para_id: 1.into(),
						core_index: CoreIndex(0),
					}]),
				),
				(
					CoreIndex::from(1),
					VecDeque::from([Assignment::Pool {
						para_id: 2.into(),
						core_index: CoreIndex(1),
					}]),
				),
			]));

			// Set the on-chain included head data for paras.
			paras::Pallet::<Test>::set_current_head(ParaId::from(1), HeadData(vec![1]));
			paras::Pallet::<Test>::set_current_head(ParaId::from(2), HeadData(vec![2]));

			// Set the current_code_hash
			paras::Pallet::<Test>::force_set_current_code(
				RuntimeOrigin::root(),
				ParaId::from(1),
				ValidationCode(vec![1]),
			)
			.unwrap();
			paras::Pallet::<Test>::force_set_current_code(
				RuntimeOrigin::root(),
				ParaId::from(2),
				ValidationCode(vec![2]),
			)
			.unwrap();
			// Set the most recent relay parent.
			paras::Pallet::<Test>::force_set_most_recent_context(
				RuntimeOrigin::root(),
				ParaId::from(1),
				BlockNumberFor::<Test>::from(0u32),
			)
			.unwrap();
			paras::Pallet::<Test>::force_set_most_recent_context(
				RuntimeOrigin::root(),
				ParaId::from(2),
				BlockNumberFor::<Test>::from(0u32),
			)
			.unwrap();

			// Callback used for backing candidates
			let group_validators = |group_index: GroupIndex| {
				match group_index {
					group_index if group_index == GroupIndex::from(0) => Some(vec![0, 1]),
					group_index if group_index == GroupIndex::from(1) => Some(vec![2, 3]),
					_ => panic!("Group index out of bounds"),
				}
				.map(|m| m.into_iter().map(ValidatorIndex).collect::<Vec<_>>())
			};

			// One backed candidate from each parachain
			let backed_candidates = (0_usize..2)
				.into_iter()
				.map(|idx0| {
					let idx1 = idx0 + 1;
					let candidate = TestCandidateBuilder {
						para_id: ParaId::from(idx1),
						relay_parent,
						pov_hash: Hash::repeat_byte(idx1 as u8),
						persisted_validation_data_hash: make_persisted_validation_data::<Test>(
							ParaId::from(idx1),
							RELAY_PARENT_NUM,
							Default::default(),
						)
						.unwrap()
						.hash(),
						hrmp_watermark: RELAY_PARENT_NUM,
						validation_code: ValidationCode(vec![idx1 as u8]),
						..Default::default()
					}
					.build();

					let backed = back_candidate(
						candidate,
						&validators,
						group_validators(GroupIndex::from(idx0 as u32)).unwrap().as_ref(),
						&keystore,
						&signing_context,
						BackingKind::Threshold,
						core_index_enabled.then_some(CoreIndex(idx0 as u32)),
					);
					backed
				})
				.collect::<Vec<_>>();

			// State sanity checks
			assert_eq!(
				scheduler::Pallet::<Test>::eligible_paras(&Default::default()).collect::<Vec<_>>(),
				vec![(CoreIndex(0), ParaId::from(1)), (CoreIndex(1), ParaId::from(2))]
			);
			assert_eq!(
				shared::ActiveValidatorIndices::<Test>::get(),
				vec![
					ValidatorIndex(0),
					ValidatorIndex(1),
					ValidatorIndex(2),
					ValidatorIndex(3),
					ValidatorIndex(4)
				]
			);

			let mut expected_backed_candidates_with_core = BTreeMap::new();

			for candidate in backed_candidates.iter() {
				let para_id = candidate.descriptor().para_id();

				expected_backed_candidates_with_core.entry(para_id).or_insert(vec![]).push((
					candidate.clone(),
					scheduled.get(&para_id).unwrap().first().copied().unwrap(),
				));
			}

			TestData {
				backed_candidates,
				scheduled_paras: scheduled,
				expected_backed_candidates_with_core,
			}
		}

		// Generate test data for the candidates and assert that the environment is set as expected
		// (check the comments for details)
		// Para 1 scheduled on core 0 and core 1. Two candidates are supplied.
		// Para 2 scheduled on cores 2 and 3. One candidate supplied.
		// Para 3 scheduled on core 4. One candidate supplied.
		// Para 4 scheduled on core 5. Two candidates supplied.
		// Para 5 scheduled on core 6. No candidates supplied.
		// Para 6 is not scheduled. One candidate supplied.
		// Para 7 is scheduled on core 7 and 8, but the candidate contains the wrong core index.
		// Para 8 is scheduled on core 9, but the candidate contains the wrong core index.
		fn get_test_data_multiple_cores_per_para(
			core_index_enabled: bool,
			v2_descriptor: bool,
		) -> TestData {
			const RELAY_PARENT_NUM: u32 = 3;

			let header = default_header();
			let relay_parent = header.hash();
			let session_index = SessionIndex::from(0_u32);

			let keystore = LocalKeystore::in_memory();
			let keystore = Arc::new(keystore) as KeystorePtr;
			let signing_context = SigningContext { parent_hash: relay_parent, session_index };

			let validators = vec![
				sp_keyring::Sr25519Keyring::Alice,
				sp_keyring::Sr25519Keyring::Bob,
				sp_keyring::Sr25519Keyring::Charlie,
				sp_keyring::Sr25519Keyring::Dave,
				sp_keyring::Sr25519Keyring::Eve,
				sp_keyring::Sr25519Keyring::Ferdie,
				sp_keyring::Sr25519Keyring::One,
				sp_keyring::Sr25519Keyring::Two,
			];
			for validator in validators.iter() {
				Keystore::sr25519_generate_new(
					&*keystore,
					PARACHAIN_KEY_TYPE_ID,
					Some(&validator.to_seed()),
				)
				.unwrap();
			}

			// Set active validators in `shared` pallet
			let validator_ids =
				validators.iter().map(|v| v.public().into()).collect::<Vec<ValidatorId>>();
			shared::Pallet::<Test>::set_active_validators_ascending(validator_ids);

			// Set the validator groups in `scheduler`
			scheduler::Pallet::<Test>::set_validator_groups(vec![
				vec![ValidatorIndex(0)],
				vec![ValidatorIndex(1)],
				vec![ValidatorIndex(2)],
				vec![ValidatorIndex(3)],
				vec![ValidatorIndex(4)],
				vec![ValidatorIndex(5)],
				vec![ValidatorIndex(6)],
				vec![ValidatorIndex(7)],
			]);

			// Update scheduler's claimqueue with the parachains
			scheduler::Pallet::<Test>::set_claim_queue(BTreeMap::from([
				(
					CoreIndex::from(0),
					VecDeque::from([Assignment::Pool {
						para_id: 1.into(),
						core_index: CoreIndex(0),
					}]),
				),
				(
					CoreIndex::from(1),
					VecDeque::from([Assignment::Pool {
						para_id: 1.into(),
						core_index: CoreIndex(1),
					}]),
				),
				(
					CoreIndex::from(2),
					VecDeque::from([Assignment::Pool {
						para_id: 2.into(),
						core_index: CoreIndex(2),
					}]),
				),
				(
					CoreIndex::from(3),
					VecDeque::from([Assignment::Pool {
						para_id: 2.into(),
						core_index: CoreIndex(3),
					}]),
				),
				(
					CoreIndex::from(4),
					VecDeque::from([Assignment::Pool {
						para_id: 3.into(),
						core_index: CoreIndex(4),
					}]),
				),
				(
					CoreIndex::from(5),
					VecDeque::from([Assignment::Pool {
						para_id: 4.into(),
						core_index: CoreIndex(5),
					}]),
				),
				(
					CoreIndex::from(6),
					VecDeque::from([Assignment::Pool {
						para_id: 5.into(),
						core_index: CoreIndex(6),
					}]),
				),
				(
					CoreIndex::from(7),
					VecDeque::from([Assignment::Pool {
						para_id: 7.into(),
						core_index: CoreIndex(7),
					}]),
				),
				(
					CoreIndex::from(8),
					VecDeque::from([Assignment::Pool {
						para_id: 7.into(),
						core_index: CoreIndex(8),
					}]),
				),
				(
					CoreIndex::from(9),
					VecDeque::from([Assignment::Pool {
						para_id: 8.into(),
						core_index: CoreIndex(9),
					}]),
				),
			]));

			// Add the relay parent to `shared` pallet. Otherwise some code (e.g. filtering backing
			// votes) won't behave correctly
			shared::Pallet::<Test>::add_allowed_relay_parent(
				relay_parent,
				Default::default(),
				scheduler::ClaimQueue::<Test>::get()
					.into_iter()
					.map(|(core_index, paras)| {
						(core_index, paras.into_iter().map(|e| e.para_id()).collect())
					})
					.collect(),
				RELAY_PARENT_NUM,
				1,
			);

			// Set the on-chain included head data and current code hash.
			for id in 1..=8u32 {
				paras::Pallet::<Test>::set_current_head(ParaId::from(id), HeadData(vec![id as u8]));
				paras::Pallet::<Test>::force_set_current_code(
					RuntimeOrigin::root(),
					ParaId::from(id),
					ValidationCode(vec![id as u8]),
				)
				.unwrap();
				paras::Pallet::<Test>::force_set_most_recent_context(
					RuntimeOrigin::root(),
					ParaId::from(id),
					BlockNumberFor::<Test>::from(0u32),
				)
				.unwrap();
			}

			// Callback used for backing candidates
			let group_validators = |group_index: GroupIndex| {
				if group_index.0 as usize >= validators.len() {
					panic!("Group index out of bounds")
				} else {
					Some(vec![ValidatorIndex(group_index.0)])
				}
			};

			let mut backed_candidates = vec![];
			let mut expected_backed_candidates_with_core = BTreeMap::new();

			let maybe_core_index = |core_index: CoreIndex| -> Option<CoreIndex> {
				if !v2_descriptor {
					None
				} else {
					Some(core_index)
				}
			};

			// Para 1
			{
				let candidate = TestCandidateBuilder {
					para_id: ParaId::from(1),
					relay_parent,
					pov_hash: Hash::repeat_byte(1 as u8),
					persisted_validation_data_hash: make_persisted_validation_data::<Test>(
						ParaId::from(1),
						RELAY_PARENT_NUM,
						Default::default(),
					)
					.unwrap()
					.hash(),
					hrmp_watermark: RELAY_PARENT_NUM,
					head_data: HeadData(vec![1, 1]),
					validation_code: ValidationCode(vec![1]),
					core_index: maybe_core_index(CoreIndex(0)),
					..Default::default()
				}
				.build();

				let prev_candidate = candidate.clone();
				let backed: BackedCandidate = back_candidate(
					candidate,
					&validators,
					group_validators(GroupIndex::from(0 as u32)).unwrap().as_ref(),
					&keystore,
					&signing_context,
					BackingKind::Threshold,
					core_index_enabled.then_some(CoreIndex(0 as u32)),
				);
				backed_candidates.push(backed.clone());
				if core_index_enabled || v2_descriptor {
					expected_backed_candidates_with_core
						.entry(ParaId::from(1))
						.or_insert(vec![])
						.push((backed, CoreIndex(0)));
				}

				let candidate = TestCandidateBuilder {
					para_id: ParaId::from(1),
					relay_parent,
					pov_hash: Hash::repeat_byte(2 as u8),
					persisted_validation_data_hash: make_persisted_validation_data_with_parent::<
						Test,
					>(
						RELAY_PARENT_NUM,
						Default::default(),
						prev_candidate.commitments.head_data,
					)
					.hash(),
					hrmp_watermark: RELAY_PARENT_NUM,
					validation_code: ValidationCode(vec![1]),
					core_index: maybe_core_index(CoreIndex(1)),
					core_selector: Some(1),
					..Default::default()
				}
				.build();

				let backed = back_candidate(
					candidate,
					&validators,
					group_validators(GroupIndex::from(1 as u32)).unwrap().as_ref(),
					&keystore,
					&signing_context,
					BackingKind::Threshold,
					core_index_enabled.then_some(CoreIndex(1 as u32)),
				);
				backed_candidates.push(backed.clone());
				if core_index_enabled || v2_descriptor {
					expected_backed_candidates_with_core
						.entry(ParaId::from(1))
						.or_insert(vec![])
						.push((backed, CoreIndex(1)));
				}
			}

			// Para 2
			{
				let candidate = TestCandidateBuilder {
					para_id: ParaId::from(2),
					relay_parent,
					pov_hash: Hash::repeat_byte(3 as u8),
					persisted_validation_data_hash: make_persisted_validation_data::<Test>(
						ParaId::from(2),
						RELAY_PARENT_NUM,
						Default::default(),
					)
					.unwrap()
					.hash(),
					hrmp_watermark: RELAY_PARENT_NUM,
					validation_code: ValidationCode(vec![2]),
					core_index: maybe_core_index(CoreIndex(2)),
					..Default::default()
				}
				.build();

				let backed = back_candidate(
					candidate,
					&validators,
					group_validators(GroupIndex::from(2 as u32)).unwrap().as_ref(),
					&keystore,
					&signing_context,
					BackingKind::Threshold,
					core_index_enabled.then_some(CoreIndex(2 as u32)),
				);
				backed_candidates.push(backed.clone());
				if core_index_enabled || v2_descriptor {
					expected_backed_candidates_with_core
						.entry(ParaId::from(2))
						.or_insert(vec![])
						.push((backed, CoreIndex(2)));
				}
			}

			// Para 3
			{
				let candidate = TestCandidateBuilder {
					para_id: ParaId::from(3),
					relay_parent,
					pov_hash: Hash::repeat_byte(4 as u8),
					persisted_validation_data_hash: make_persisted_validation_data::<Test>(
						ParaId::from(3),
						RELAY_PARENT_NUM,
						Default::default(),
					)
					.unwrap()
					.hash(),
					hrmp_watermark: RELAY_PARENT_NUM,
					validation_code: ValidationCode(vec![3]),
					core_index: maybe_core_index(CoreIndex(4)),
					..Default::default()
				}
				.build();

				let backed = back_candidate(
					candidate,
					&validators,
					group_validators(GroupIndex::from(4 as u32)).unwrap().as_ref(),
					&keystore,
					&signing_context,
					BackingKind::Threshold,
					core_index_enabled.then_some(CoreIndex(4 as u32)),
				);
				backed_candidates.push(backed.clone());
				expected_backed_candidates_with_core
					.entry(ParaId::from(3))
					.or_insert(vec![])
					.push((backed, CoreIndex(4)));
			}

			// Para 4
			{
				let candidate = TestCandidateBuilder {
					para_id: ParaId::from(4),
					relay_parent,
					pov_hash: Hash::repeat_byte(5 as u8),
					persisted_validation_data_hash: make_persisted_validation_data::<Test>(
						ParaId::from(4),
						RELAY_PARENT_NUM,
						Default::default(),
					)
					.unwrap()
					.hash(),
					hrmp_watermark: RELAY_PARENT_NUM,
					validation_code: ValidationCode(vec![4]),
					core_index: maybe_core_index(CoreIndex(5)),
					..Default::default()
				}
				.build();

				let prev_candidate = candidate.clone();
				let backed = back_candidate(
					candidate,
					&validators,
					group_validators(GroupIndex::from(5 as u32)).unwrap().as_ref(),
					&keystore,
					&signing_context,
					BackingKind::Threshold,
					core_index_enabled.then_some(CoreIndex(5 as u32)),
				);
				backed_candidates.push(backed.clone());
				expected_backed_candidates_with_core
					.entry(ParaId::from(4))
					.or_insert(vec![])
					.push((backed, CoreIndex(5)));

				let candidate = TestCandidateBuilder {
					para_id: ParaId::from(4),
					relay_parent,
					pov_hash: Hash::repeat_byte(6 as u8),
					persisted_validation_data_hash: make_persisted_validation_data_with_parent::<
						Test,
					>(
						RELAY_PARENT_NUM,
						Default::default(),
						prev_candidate.commitments.head_data,
					)
					.hash(),
					hrmp_watermark: RELAY_PARENT_NUM,
					validation_code: ValidationCode(vec![4]),
					core_index: maybe_core_index(CoreIndex(5)),
					..Default::default()
				}
				.build();

				let backed = back_candidate(
					candidate,
					&validators,
					group_validators(GroupIndex::from(5 as u32)).unwrap().as_ref(),
					&keystore,
					&signing_context,
					BackingKind::Threshold,
					core_index_enabled.then_some(CoreIndex(5 as u32)),
				);
				backed_candidates.push(backed.clone());
			}

			// No candidate for para 5.

			// Para 6.
			{
				let candidate = TestCandidateBuilder {
					para_id: ParaId::from(6),
					relay_parent,
					pov_hash: Hash::repeat_byte(3 as u8),
					persisted_validation_data_hash: make_persisted_validation_data::<Test>(
						ParaId::from(6),
						RELAY_PARENT_NUM,
						Default::default(),
					)
					.unwrap()
					.hash(),
					hrmp_watermark: RELAY_PARENT_NUM,
					validation_code: ValidationCode(vec![6]),
					core_index: maybe_core_index(CoreIndex(6)),
					..Default::default()
				}
				.build();

				let backed = back_candidate(
					candidate,
					&validators,
					group_validators(GroupIndex::from(6 as u32)).unwrap().as_ref(),
					&keystore,
					&signing_context,
					BackingKind::Threshold,
					core_index_enabled.then_some(CoreIndex(6 as u32)),
				);
				backed_candidates.push(backed.clone());
			}

			// Para 7.
			{
				let candidate = TestCandidateBuilder {
					para_id: ParaId::from(7),
					relay_parent,
					pov_hash: Hash::repeat_byte(3 as u8),
					persisted_validation_data_hash: make_persisted_validation_data::<Test>(
						ParaId::from(7),
						RELAY_PARENT_NUM,
						Default::default(),
					)
					.unwrap()
					.hash(),
					hrmp_watermark: RELAY_PARENT_NUM,
					validation_code: ValidationCode(vec![7]),
					core_index: maybe_core_index(CoreIndex(6)),
					..Default::default()
				}
				.build();

				let backed = back_candidate(
					candidate,
					&validators,
					group_validators(GroupIndex::from(6 as u32)).unwrap().as_ref(),
					&keystore,
					&signing_context,
					BackingKind::Threshold,
					core_index_enabled.then_some(CoreIndex(6 as u32)),
				);
				backed_candidates.push(backed.clone());
			}

			// Para 8.
			{
				let candidate = TestCandidateBuilder {
					para_id: ParaId::from(8),
					relay_parent,
					pov_hash: Hash::repeat_byte(3 as u8),
					persisted_validation_data_hash: make_persisted_validation_data::<Test>(
						ParaId::from(8),
						RELAY_PARENT_NUM,
						Default::default(),
					)
					.unwrap()
					.hash(),
					hrmp_watermark: RELAY_PARENT_NUM,
					validation_code: ValidationCode(vec![8]),
					core_index: maybe_core_index(CoreIndex(7)),
					..Default::default()
				}
				.build();

				let backed = back_candidate(
					candidate,
					&validators,
					group_validators(GroupIndex::from(6 as u32)).unwrap().as_ref(),
					&keystore,
					&signing_context,
					BackingKind::Threshold,
					core_index_enabled.then_some(CoreIndex(7 as u32)),
				);
				backed_candidates.push(backed.clone());
				if !core_index_enabled && !v2_descriptor {
					expected_backed_candidates_with_core
						.entry(ParaId::from(8))
						.or_insert(vec![])
						.push((backed, CoreIndex(9)));
				}
			}

			// State sanity checks
			assert_eq!(
				scheduler::Pallet::<Test>::eligible_paras(&Default::default()).collect::<Vec<_>>(),
				vec![
					(CoreIndex(0), ParaId::from(1)),
					(CoreIndex(1), ParaId::from(1)),
					(CoreIndex(2), ParaId::from(2)),
					(CoreIndex(3), ParaId::from(2)),
					(CoreIndex(4), ParaId::from(3)),
					(CoreIndex(5), ParaId::from(4)),
					(CoreIndex(6), ParaId::from(5)),
					(CoreIndex(7), ParaId::from(7)),
					(CoreIndex(8), ParaId::from(7)),
					(CoreIndex(9), ParaId::from(8)),
				]
			);
			let mut scheduled: BTreeMap<ParaId, BTreeSet<CoreIndex>> = BTreeMap::new();
			for (core_idx, para_id) in
				scheduler::Pallet::<Test>::eligible_paras(&Default::default())
			{
				scheduled.entry(para_id).or_default().insert(core_idx);
			}

			assert_eq!(
				shared::ActiveValidatorIndices::<Test>::get(),
				vec![
					ValidatorIndex(0),
					ValidatorIndex(1),
					ValidatorIndex(2),
					ValidatorIndex(3),
					ValidatorIndex(4),
					ValidatorIndex(5),
					ValidatorIndex(6),
					ValidatorIndex(7),
				]
			);

			TestData {
				backed_candidates,
				scheduled_paras: scheduled,
				expected_backed_candidates_with_core,
			}
		}

		// Para 1 scheduled on core 0 and core 1. Two candidates are supplied. They form a chain but
		// in the wrong order.
		// Para 2 scheduled on core 2, core 3 and core 4. Three candidates are supplied. The second
		// one is not part of the chain.
		// Para 3 scheduled on core 5 and 6. Two candidates are supplied and they all form a chain.
		// Para 4 scheduled on core 7 and 8. Duplicated candidates.
		fn get_test_data_for_order_checks(core_index_enabled: bool) -> TestData {
			const RELAY_PARENT_NUM: u32 = 3;
			let header = default_header();
			let relay_parent = header.hash();

			let session_index = SessionIndex::from(0_u32);

			let keystore = LocalKeystore::in_memory();
			let keystore = Arc::new(keystore) as KeystorePtr;
			let signing_context = SigningContext { parent_hash: relay_parent, session_index };

			let validators = vec![
				sp_keyring::Sr25519Keyring::Alice,
				sp_keyring::Sr25519Keyring::Bob,
				sp_keyring::Sr25519Keyring::Charlie,
				sp_keyring::Sr25519Keyring::Dave,
				sp_keyring::Sr25519Keyring::Eve,
				sp_keyring::Sr25519Keyring::Ferdie,
				sp_keyring::Sr25519Keyring::One,
				sp_keyring::Sr25519Keyring::Two,
				sp_keyring::Sr25519Keyring::AliceStash,
			];
			for validator in validators.iter() {
				Keystore::sr25519_generate_new(
					&*keystore,
					PARACHAIN_KEY_TYPE_ID,
					Some(&validator.to_seed()),
				)
				.unwrap();
			}

			// Set active validators in `shared` pallet
			let validator_ids =
				validators.iter().map(|v| v.public().into()).collect::<Vec<ValidatorId>>();
			shared::Pallet::<Test>::set_active_validators_ascending(validator_ids);

			// Set the validator groups in `scheduler`
			scheduler::Pallet::<Test>::set_validator_groups(vec![
				vec![ValidatorIndex(0)],
				vec![ValidatorIndex(1)],
				vec![ValidatorIndex(2)],
				vec![ValidatorIndex(3)],
				vec![ValidatorIndex(4)],
				vec![ValidatorIndex(5)],
				vec![ValidatorIndex(6)],
				vec![ValidatorIndex(7)],
				vec![ValidatorIndex(8)],
			]);

			// Update scheduler's claimqueue with the parachains
			scheduler::Pallet::<Test>::set_claim_queue(BTreeMap::from([
				(
					CoreIndex::from(0),
					VecDeque::from([Assignment::Pool {
						para_id: 1.into(),
						core_index: CoreIndex(0),
					}]),
				),
				(
					CoreIndex::from(1),
					VecDeque::from([Assignment::Pool {
						para_id: 1.into(),
						core_index: CoreIndex(1),
					}]),
				),
				(
					CoreIndex::from(2),
					VecDeque::from([Assignment::Pool {
						para_id: 2.into(),
						core_index: CoreIndex(2),
					}]),
				),
				(
					CoreIndex::from(3),
					VecDeque::from([Assignment::Pool {
						para_id: 2.into(),
						core_index: CoreIndex(3),
					}]),
				),
				(
					CoreIndex::from(4),
					VecDeque::from([Assignment::Pool {
						para_id: 2.into(),
						core_index: CoreIndex(4),
					}]),
				),
				(
					CoreIndex::from(5),
					VecDeque::from([Assignment::Pool {
						para_id: 3.into(),
						core_index: CoreIndex(5),
					}]),
				),
				(
					CoreIndex::from(6),
					VecDeque::from([Assignment::Pool {
						para_id: 3.into(),
						core_index: CoreIndex(6),
					}]),
				),
				(
					CoreIndex::from(7),
					VecDeque::from([Assignment::Pool {
						para_id: 4.into(),
						core_index: CoreIndex(7),
					}]),
				),
				(
					CoreIndex::from(8),
					VecDeque::from([Assignment::Pool {
						para_id: 4.into(),
						core_index: CoreIndex(8),
					}]),
				),
			]));

			shared::Pallet::<Test>::add_allowed_relay_parent(
				relay_parent,
				Default::default(),
				scheduler::ClaimQueue::<Test>::get()
					.into_iter()
					.map(|(core_index, paras)| {
						(core_index, paras.into_iter().map(|e| e.para_id()).collect())
					})
					.collect(),
				RELAY_PARENT_NUM,
				1,
			);

			// Set the on-chain included head data and current code hash.
			for id in 1..=4u32 {
				paras::Pallet::<Test>::set_current_head(ParaId::from(id), HeadData(vec![id as u8]));
				paras::Pallet::<Test>::force_set_current_code(
					RuntimeOrigin::root(),
					ParaId::from(id),
					ValidationCode(vec![id as u8]),
				)
				.unwrap();
				paras::Pallet::<Test>::force_set_most_recent_context(
					RuntimeOrigin::root(),
					ParaId::from(id),
					BlockNumberFor::<Test>::from(0u32),
				)
				.unwrap();
			}

			// Callback used for backing candidates
			let group_validators = |group_index: GroupIndex| {
				if group_index.0 as usize >= validators.len() {
					panic!("Group index out of bounds")
				} else {
					Some(vec![ValidatorIndex(group_index.0)])
				}
			};

			let mut backed_candidates = vec![];
			let mut expected_backed_candidates_with_core = BTreeMap::new();

			// Para 1
			{
				let candidate = TestCandidateBuilder {
					para_id: ParaId::from(1),
					relay_parent,
					pov_hash: Hash::repeat_byte(1 as u8),
					persisted_validation_data_hash: make_persisted_validation_data::<Test>(
						ParaId::from(1),
						RELAY_PARENT_NUM,
						Default::default(),
					)
					.unwrap()
					.hash(),
					head_data: HeadData(vec![1, 1]),
					hrmp_watermark: RELAY_PARENT_NUM,
					validation_code: ValidationCode(vec![1]),
					..Default::default()
				}
				.build();

				let prev_candidate = candidate.clone();
				let prev_backed: BackedCandidate = back_candidate(
					candidate,
					&validators,
					group_validators(GroupIndex::from(0 as u32)).unwrap().as_ref(),
					&keystore,
					&signing_context,
					BackingKind::Threshold,
					core_index_enabled.then_some(CoreIndex(0 as u32)),
				);

				let candidate = TestCandidateBuilder {
					para_id: ParaId::from(1),
					relay_parent,
					pov_hash: Hash::repeat_byte(2 as u8),
					persisted_validation_data_hash: make_persisted_validation_data_with_parent::<
						Test,
					>(
						RELAY_PARENT_NUM,
						Default::default(),
						prev_candidate.commitments.head_data,
					)
					.hash(),
					hrmp_watermark: RELAY_PARENT_NUM,
					validation_code: ValidationCode(vec![1]),
					..Default::default()
				}
				.build();

				let backed = back_candidate(
					candidate,
					&validators,
					group_validators(GroupIndex::from(1 as u32)).unwrap().as_ref(),
					&keystore,
					&signing_context,
					BackingKind::Threshold,
					core_index_enabled.then_some(CoreIndex(1 as u32)),
				);
				backed_candidates.push(backed.clone());
				backed_candidates.push(prev_backed.clone());
			}

			// Para 2.
			{
				let candidate_1 = TestCandidateBuilder {
					para_id: ParaId::from(2),
					relay_parent,
					pov_hash: Hash::repeat_byte(3 as u8),
					persisted_validation_data_hash: make_persisted_validation_data::<Test>(
						ParaId::from(2),
						RELAY_PARENT_NUM,
						Default::default(),
					)
					.unwrap()
					.hash(),
					head_data: HeadData(vec![2, 2]),
					hrmp_watermark: RELAY_PARENT_NUM,
					validation_code: ValidationCode(vec![2]),
					..Default::default()
				}
				.build();

				let backed_1: BackedCandidate = back_candidate(
					candidate_1,
					&validators,
					group_validators(GroupIndex::from(2 as u32)).unwrap().as_ref(),
					&keystore,
					&signing_context,
					BackingKind::Threshold,
					core_index_enabled.then_some(CoreIndex(2 as u32)),
				);

				backed_candidates.push(backed_1.clone());
				if core_index_enabled {
					expected_backed_candidates_with_core
						.entry(ParaId::from(2))
						.or_insert(vec![])
						.push((backed_1, CoreIndex(2)));
				}

				let candidate_2 = TestCandidateBuilder {
					para_id: ParaId::from(2),
					relay_parent,
					pov_hash: Hash::repeat_byte(4 as u8),
					persisted_validation_data_hash: make_persisted_validation_data::<Test>(
						ParaId::from(2),
						RELAY_PARENT_NUM,
						Default::default(),
					)
					.unwrap()
					.hash(),
					hrmp_watermark: RELAY_PARENT_NUM,
					validation_code: ValidationCode(vec![2]),
					head_data: HeadData(vec![3, 3]),
					..Default::default()
				}
				.build();

				let backed_2 = back_candidate(
					candidate_2.clone(),
					&validators,
					group_validators(GroupIndex::from(3 as u32)).unwrap().as_ref(),
					&keystore,
					&signing_context,
					BackingKind::Threshold,
					core_index_enabled.then_some(CoreIndex(3 as u32)),
				);
				backed_candidates.push(backed_2.clone());

				let candidate_3 = TestCandidateBuilder {
					para_id: ParaId::from(2),
					relay_parent,
					pov_hash: Hash::repeat_byte(5 as u8),
					persisted_validation_data_hash: make_persisted_validation_data_with_parent::<
						Test,
					>(
						RELAY_PARENT_NUM,
						Default::default(),
						candidate_2.commitments.head_data,
					)
					.hash(),
					hrmp_watermark: RELAY_PARENT_NUM,
					validation_code: ValidationCode(vec![2]),
					..Default::default()
				}
				.build();

				let backed_3 = back_candidate(
					candidate_3,
					&validators,
					group_validators(GroupIndex::from(4 as u32)).unwrap().as_ref(),
					&keystore,
					&signing_context,
					BackingKind::Threshold,
					core_index_enabled.then_some(CoreIndex(4 as u32)),
				);
				backed_candidates.push(backed_3.clone());
			}

			// Para 3
			{
				let candidate = TestCandidateBuilder {
					para_id: ParaId::from(3),
					relay_parent,
					pov_hash: Hash::repeat_byte(6 as u8),
					persisted_validation_data_hash: make_persisted_validation_data::<Test>(
						ParaId::from(3),
						RELAY_PARENT_NUM,
						Default::default(),
					)
					.unwrap()
					.hash(),
					head_data: HeadData(vec![3, 3]),
					hrmp_watermark: RELAY_PARENT_NUM,
					validation_code: ValidationCode(vec![3]),
					..Default::default()
				}
				.build();

				let prev_candidate = candidate.clone();
				let backed: BackedCandidate = back_candidate(
					candidate,
					&validators,
					group_validators(GroupIndex::from(5 as u32)).unwrap().as_ref(),
					&keystore,
					&signing_context,
					BackingKind::Threshold,
					core_index_enabled.then_some(CoreIndex(5 as u32)),
				);
				backed_candidates.push(backed.clone());
				if core_index_enabled {
					expected_backed_candidates_with_core
						.entry(ParaId::from(3))
						.or_insert(vec![])
						.push((backed, CoreIndex(5)));
				}

				let candidate = TestCandidateBuilder {
					para_id: ParaId::from(3),
					relay_parent,
					pov_hash: Hash::repeat_byte(6 as u8),
					persisted_validation_data_hash: make_persisted_validation_data_with_parent::<
						Test,
					>(
						RELAY_PARENT_NUM,
						Default::default(),
						prev_candidate.commitments.head_data,
					)
					.hash(),
					hrmp_watermark: RELAY_PARENT_NUM,
					validation_code: ValidationCode(vec![3]),
					..Default::default()
				}
				.build();

				let backed = back_candidate(
					candidate,
					&validators,
					group_validators(GroupIndex::from(6 as u32)).unwrap().as_ref(),
					&keystore,
					&signing_context,
					BackingKind::Threshold,
					core_index_enabled.then_some(CoreIndex(6 as u32)),
				);
				backed_candidates.push(backed.clone());
				if core_index_enabled {
					expected_backed_candidates_with_core
						.entry(ParaId::from(3))
						.or_insert(vec![])
						.push((backed, CoreIndex(6)));
				}
			}

			// Para 4
			{
				let candidate = TestCandidateBuilder {
					para_id: ParaId::from(4),
					relay_parent,
					pov_hash: Hash::repeat_byte(8 as u8),
					persisted_validation_data_hash: make_persisted_validation_data::<Test>(
						ParaId::from(4),
						RELAY_PARENT_NUM,
						Default::default(),
					)
					.unwrap()
					.hash(),
					head_data: HeadData(vec![4]),
					hrmp_watermark: RELAY_PARENT_NUM,
					validation_code: ValidationCode(vec![4]),
					..Default::default()
				}
				.build();

				let backed: BackedCandidate = back_candidate(
					candidate.clone(),
					&validators,
					group_validators(GroupIndex::from(7 as u32)).unwrap().as_ref(),
					&keystore,
					&signing_context,
					BackingKind::Threshold,
					core_index_enabled.then_some(CoreIndex(7 as u32)),
				);
				backed_candidates.push(backed.clone());
				if core_index_enabled {
					expected_backed_candidates_with_core
						.entry(ParaId::from(4))
						.or_insert(vec![])
						.push((backed, CoreIndex(7)));
				}

				let backed: BackedCandidate = back_candidate(
					candidate,
					&validators,
					group_validators(GroupIndex::from(7 as u32)).unwrap().as_ref(),
					&keystore,
					&signing_context,
					BackingKind::Threshold,
					core_index_enabled.then_some(CoreIndex(8 as u32)),
				);
				backed_candidates.push(backed.clone());
			}

			// State sanity checks
			assert_eq!(
				scheduler::Pallet::<Test>::eligible_paras(&Default::default()).collect::<Vec<_>>(),
				vec![
					(CoreIndex(0), ParaId::from(1)),
					(CoreIndex(1), ParaId::from(1)),
					(CoreIndex(2), ParaId::from(2)),
					(CoreIndex(3), ParaId::from(2)),
					(CoreIndex(4), ParaId::from(2)),
					(CoreIndex(5), ParaId::from(3)),
					(CoreIndex(6), ParaId::from(3)),
					(CoreIndex(7), ParaId::from(4)),
					(CoreIndex(8), ParaId::from(4)),
				]
			);
			let mut scheduled: BTreeMap<ParaId, BTreeSet<CoreIndex>> = BTreeMap::new();
			for (core_idx, para_id) in
				scheduler::Pallet::<Test>::eligible_paras(&Default::default())
			{
				scheduled.entry(para_id).or_default().insert(core_idx);
			}

			assert_eq!(
				shared::ActiveValidatorIndices::<Test>::get(),
				vec![
					ValidatorIndex(0),
					ValidatorIndex(1),
					ValidatorIndex(2),
					ValidatorIndex(3),
					ValidatorIndex(4),
					ValidatorIndex(5),
					ValidatorIndex(6),
					ValidatorIndex(7),
					ValidatorIndex(8),
				]
			);

			TestData {
				backed_candidates,
				scheduled_paras: scheduled,
				expected_backed_candidates_with_core,
			}
		}

		// Para 1 scheduled on cores 0, 1 and 2. Three candidates are supplied but their relay
		// parents look like this: 3, 2, 3.
		// Para 2 scheduled on cores 3, 4 and 5. Three candidates are supplied and their relay
		// parents look like this: 2, 3, 3.
		fn get_test_data_for_relay_parent_ordering(core_index_enabled: bool) -> TestData {
			const RELAY_PARENT_NUM: u32 = 3;
			let header = default_header();
			let relay_parent = header.hash();

			let prev_relay_parent = polkadot_primitives::Header {
				parent_hash: Default::default(),
				number: RELAY_PARENT_NUM - 1,
				state_root: Default::default(),
				extrinsics_root: Default::default(),
				digest: Default::default(),
			}
			.hash();

			let next_relay_parent = polkadot_primitives::Header {
				parent_hash: Default::default(),
				number: RELAY_PARENT_NUM + 1,
				state_root: Default::default(),
				extrinsics_root: Default::default(),
				digest: Default::default(),
			}
			.hash();

			// Add the relay parent to `shared` pallet. Otherwise some code (e.g. filtering backing
			// votes) won't behave correctly
			shared::Pallet::<Test>::add_allowed_relay_parent(
				prev_relay_parent,
				Default::default(),
				Default::default(),
				RELAY_PARENT_NUM - 1,
				2,
			);

			shared::Pallet::<Test>::add_allowed_relay_parent(
				relay_parent,
				Default::default(),
				Default::default(),
				RELAY_PARENT_NUM,
				2,
			);

			shared::Pallet::<Test>::add_allowed_relay_parent(
				next_relay_parent,
				Default::default(),
				Default::default(),
				RELAY_PARENT_NUM + 1,
				2,
			);

			let session_index = SessionIndex::from(0_u32);

			let keystore = LocalKeystore::in_memory();
			let keystore = Arc::new(keystore) as KeystorePtr;
			let signing_context = SigningContext { parent_hash: relay_parent, session_index };

			let validators = vec![
				sp_keyring::Sr25519Keyring::Alice,
				sp_keyring::Sr25519Keyring::Bob,
				sp_keyring::Sr25519Keyring::Charlie,
				sp_keyring::Sr25519Keyring::Dave,
				sp_keyring::Sr25519Keyring::Eve,
				sp_keyring::Sr25519Keyring::Ferdie,
			];
			for validator in validators.iter() {
				Keystore::sr25519_generate_new(
					&*keystore,
					PARACHAIN_KEY_TYPE_ID,
					Some(&validator.to_seed()),
				)
				.unwrap();
			}

			// Set active validators in `shared` pallet
			let validator_ids =
				validators.iter().map(|v| v.public().into()).collect::<Vec<ValidatorId>>();
			shared::Pallet::<Test>::set_active_validators_ascending(validator_ids);

			// Set the validator groups in `scheduler`
			scheduler::Pallet::<Test>::set_validator_groups(vec![
				vec![ValidatorIndex(0)],
				vec![ValidatorIndex(1)],
				vec![ValidatorIndex(2)],
				vec![ValidatorIndex(3)],
				vec![ValidatorIndex(4)],
				vec![ValidatorIndex(5)],
			]);

			// Update scheduler's claimqueue with the parachains
			scheduler::Pallet::<Test>::set_claim_queue(BTreeMap::from([
				(
					CoreIndex::from(0),
					VecDeque::from([Assignment::Pool {
						para_id: 1.into(),
						core_index: CoreIndex(0),
					}]),
				),
				(
					CoreIndex::from(1),
					VecDeque::from([Assignment::Pool {
						para_id: 1.into(),
						core_index: CoreIndex(1),
					}]),
				),
				(
					CoreIndex::from(2),
					VecDeque::from([Assignment::Pool {
						para_id: 1.into(),
						core_index: CoreIndex(2),
					}]),
				),
				(
					CoreIndex::from(3),
					VecDeque::from([Assignment::Pool {
						para_id: 2.into(),
						core_index: CoreIndex(3),
					}]),
				),
				(
					CoreIndex::from(4),
					VecDeque::from([Assignment::Pool {
						para_id: 2.into(),
						core_index: CoreIndex(4),
					}]),
				),
				(
					CoreIndex::from(5),
					VecDeque::from([Assignment::Pool {
						para_id: 2.into(),
						core_index: CoreIndex(5),
					}]),
				),
			]));

			// Set the on-chain included head data and current code hash.
			for id in 1..=2u32 {
				paras::Pallet::<Test>::set_current_head(ParaId::from(id), HeadData(vec![id as u8]));
				paras::Pallet::<Test>::force_set_current_code(
					RuntimeOrigin::root(),
					ParaId::from(id),
					ValidationCode(vec![id as u8]),
				)
				.unwrap();
				paras::Pallet::<Test>::force_set_most_recent_context(
					RuntimeOrigin::root(),
					ParaId::from(id),
					BlockNumberFor::<Test>::from(0u32),
				)
				.unwrap();
			}

			// Callback used for backing candidates
			let group_validators = |group_index: GroupIndex| {
				if group_index.0 as usize >= validators.len() {
					panic!("Group index out of bounds")
				} else {
					Some(vec![ValidatorIndex(group_index.0)])
				}
			};

			let mut backed_candidates = vec![];
			let mut expected_backed_candidates_with_core = BTreeMap::new();

			// Para 1
			{
				let candidate = TestCandidateBuilder {
					para_id: ParaId::from(1),
					relay_parent,
					pov_hash: Hash::repeat_byte(1 as u8),
					persisted_validation_data_hash: make_persisted_validation_data::<Test>(
						ParaId::from(1),
						RELAY_PARENT_NUM,
						Default::default(),
					)
					.unwrap()
					.hash(),
					head_data: HeadData(vec![1, 1]),
					hrmp_watermark: RELAY_PARENT_NUM,
					validation_code: ValidationCode(vec![1]),
					..Default::default()
				}
				.build();

				let prev_candidate = candidate.clone();
				let backed: BackedCandidate = back_candidate(
					candidate,
					&validators,
					group_validators(GroupIndex::from(0 as u32)).unwrap().as_ref(),
					&keystore,
					&signing_context,
					BackingKind::Threshold,
					core_index_enabled.then_some(CoreIndex(0 as u32)),
				);
				backed_candidates.push(backed.clone());
				if core_index_enabled {
					expected_backed_candidates_with_core
						.entry(ParaId::from(1))
						.or_insert(vec![])
						.push((backed, CoreIndex(0)));
				}

				let candidate = TestCandidateBuilder {
					para_id: ParaId::from(1),
					relay_parent: prev_relay_parent,
					pov_hash: Hash::repeat_byte(1 as u8),
					persisted_validation_data_hash: make_persisted_validation_data_with_parent::<
						Test,
					>(
						RELAY_PARENT_NUM - 1,
						Default::default(),
						prev_candidate.commitments.head_data,
					)
					.hash(),
					hrmp_watermark: RELAY_PARENT_NUM - 1,
					validation_code: ValidationCode(vec![1]),
					head_data: HeadData(vec![1, 1, 1]),
					..Default::default()
				}
				.build();

				let prev_candidate = candidate.clone();
				let backed = back_candidate(
					candidate,
					&validators,
					group_validators(GroupIndex::from(1 as u32)).unwrap().as_ref(),
					&keystore,
					&signing_context,
					BackingKind::Threshold,
					core_index_enabled.then_some(CoreIndex(1 as u32)),
				);
				backed_candidates.push(backed.clone());

				let candidate = TestCandidateBuilder {
					para_id: ParaId::from(1),
					relay_parent,
					pov_hash: Hash::repeat_byte(1 as u8),
					persisted_validation_data_hash: make_persisted_validation_data_with_parent::<
						Test,
					>(
						RELAY_PARENT_NUM,
						Default::default(),
						prev_candidate.commitments.head_data,
					)
					.hash(),
					hrmp_watermark: RELAY_PARENT_NUM,
					validation_code: ValidationCode(vec![1]),
					head_data: HeadData(vec![1, 1, 1, 1]),
					..Default::default()
				}
				.build();

				let backed = back_candidate(
					candidate,
					&validators,
					group_validators(GroupIndex::from(2 as u32)).unwrap().as_ref(),
					&keystore,
					&signing_context,
					BackingKind::Threshold,
					core_index_enabled.then_some(CoreIndex(2 as u32)),
				);
				backed_candidates.push(backed.clone());
			}

			// Para 2
			{
				let candidate = TestCandidateBuilder {
					para_id: ParaId::from(2),
					relay_parent: prev_relay_parent,
					pov_hash: Hash::repeat_byte(2 as u8),
					persisted_validation_data_hash: make_persisted_validation_data::<Test>(
						ParaId::from(2),
						RELAY_PARENT_NUM - 1,
						Default::default(),
					)
					.unwrap()
					.hash(),
					head_data: HeadData(vec![2, 2]),
					hrmp_watermark: RELAY_PARENT_NUM - 1,
					validation_code: ValidationCode(vec![2]),
					..Default::default()
				}
				.build();

				let prev_candidate = candidate.clone();
				let backed: BackedCandidate = back_candidate(
					candidate,
					&validators,
					group_validators(GroupIndex::from(3 as u32)).unwrap().as_ref(),
					&keystore,
					&signing_context,
					BackingKind::Threshold,
					core_index_enabled.then_some(CoreIndex(3 as u32)),
				);
				backed_candidates.push(backed.clone());
				if core_index_enabled {
					expected_backed_candidates_with_core
						.entry(ParaId::from(2))
						.or_insert(vec![])
						.push((backed, CoreIndex(3)));
				}

				let candidate = TestCandidateBuilder {
					para_id: ParaId::from(2),
					relay_parent,
					pov_hash: Hash::repeat_byte(2 as u8),
					persisted_validation_data_hash: make_persisted_validation_data_with_parent::<
						Test,
					>(
						RELAY_PARENT_NUM,
						Default::default(),
						prev_candidate.commitments.head_data,
					)
					.hash(),
					hrmp_watermark: RELAY_PARENT_NUM,
					validation_code: ValidationCode(vec![2]),
					head_data: HeadData(vec![2, 2, 2]),
					..Default::default()
				}
				.build();

				let prev_candidate = candidate.clone();
				let backed = back_candidate(
					candidate,
					&validators,
					group_validators(GroupIndex::from(4 as u32)).unwrap().as_ref(),
					&keystore,
					&signing_context,
					BackingKind::Threshold,
					core_index_enabled.then_some(CoreIndex(4 as u32)),
				);
				backed_candidates.push(backed.clone());
				if core_index_enabled {
					expected_backed_candidates_with_core
						.entry(ParaId::from(2))
						.or_insert(vec![])
						.push((backed, CoreIndex(4)));
				}

				let candidate = TestCandidateBuilder {
					para_id: ParaId::from(2),
					relay_parent,
					pov_hash: Hash::repeat_byte(2 as u8),
					persisted_validation_data_hash: make_persisted_validation_data_with_parent::<
						Test,
					>(
						RELAY_PARENT_NUM,
						Default::default(),
						prev_candidate.commitments.head_data,
					)
					.hash(),
					hrmp_watermark: RELAY_PARENT_NUM,
					validation_code: ValidationCode(vec![2]),
					head_data: HeadData(vec![2, 2, 2, 2]),
					..Default::default()
				}
				.build();

				let backed = back_candidate(
					candidate,
					&validators,
					group_validators(GroupIndex::from(5 as u32)).unwrap().as_ref(),
					&keystore,
					&signing_context,
					BackingKind::Threshold,
					core_index_enabled.then_some(CoreIndex(5 as u32)),
				);
				backed_candidates.push(backed.clone());

				if core_index_enabled {
					expected_backed_candidates_with_core
						.entry(ParaId::from(2))
						.or_insert(vec![])
						.push((backed, CoreIndex(5)));
				}
			}

			// State sanity checks
			assert_eq!(
				scheduler::Pallet::<Test>::eligible_paras(&Default::default()).collect::<Vec<_>>(),
				vec![
					(CoreIndex(0), ParaId::from(1)),
					(CoreIndex(1), ParaId::from(1)),
					(CoreIndex(2), ParaId::from(1)),
					(CoreIndex(3), ParaId::from(2)),
					(CoreIndex(4), ParaId::from(2)),
					(CoreIndex(5), ParaId::from(2)),
				]
			);
			let mut scheduled: BTreeMap<ParaId, BTreeSet<CoreIndex>> = BTreeMap::new();
			for (core_idx, para_id) in
				scheduler::Pallet::<Test>::eligible_paras(&Default::default())
			{
				scheduled.entry(para_id).or_default().insert(core_idx);
			}

			assert_eq!(
				shared::ActiveValidatorIndices::<Test>::get(),
				vec![
					ValidatorIndex(0),
					ValidatorIndex(1),
					ValidatorIndex(2),
					ValidatorIndex(3),
					ValidatorIndex(4),
					ValidatorIndex(5)
				]
			);

			TestData {
				backed_candidates,
				scheduled_paras: scheduled,
				expected_backed_candidates_with_core,
			}
		}

		#[rstest]
		#[case(false)]
		#[case(true)]
		fn happy_path_one_core_per_para(#[case] core_index_enabled: bool) {
			new_test_ext(default_config()).execute_with(|| {
				let TestData {
					backed_candidates,
					expected_backed_candidates_with_core,
					scheduled_paras: scheduled,
				} = get_test_data_one_core_per_para(core_index_enabled);

				assert_eq!(
					sanitize_backed_candidates::<Test>(
						backed_candidates.clone(),
						&shared::AllowedRelayParents::<Test>::get(),
						BTreeSet::new(),
						scheduled,
						core_index_enabled,
						false,
					),
					expected_backed_candidates_with_core,
				);
			});
		}

		#[rstest]
		#[case(false, false)]
		#[case(true, false)]
		#[case(false, true)]
		#[case(true, true)]
		fn test_with_multiple_cores_per_para(
			#[case] core_index_enabled: bool,
			#[case] v2_descriptor: bool,
		) {
			new_test_ext(default_config()).execute_with(|| {
				let TestData {
					backed_candidates,
					expected_backed_candidates_with_core,
					scheduled_paras: scheduled,
				} = get_test_data_multiple_cores_per_para(core_index_enabled, v2_descriptor);

				assert_eq!(
					sanitize_backed_candidates::<Test>(
						backed_candidates.clone(),
						&shared::AllowedRelayParents::<Test>::get(),
						BTreeSet::new(),
						scheduled,
						core_index_enabled,
						v2_descriptor,
					),
					expected_backed_candidates_with_core,
				);
			});
		}

		#[rstest]
		#[case(false)]
		#[case(true)]
		fn test_candidate_ordering(#[case] core_index_enabled: bool) {
			new_test_ext(default_config()).execute_with(|| {
				let TestData {
					backed_candidates,
					scheduled_paras: scheduled,
					expected_backed_candidates_with_core,
				} = get_test_data_for_order_checks(core_index_enabled);

				assert_eq!(
					sanitize_backed_candidates::<Test>(
						backed_candidates.clone(),
						&shared::AllowedRelayParents::<Test>::get(),
						BTreeSet::new(),
						scheduled,
						core_index_enabled,
						false,
					),
					expected_backed_candidates_with_core
				);
			});
		}

		#[rstest]
		#[case(false)]
		#[case(true)]
		fn test_candidate_relay_parent_ordering(#[case] core_index_enabled: bool) {
			// Para 1 scheduled on cores 0, 1 and 2. Three candidates are supplied but their relay
			// parents look like this: 3, 2, 3. There are no pending availability candidates and the
			// latest on-chain relay parent for this para is 0.
			// Therefore, only the first candidate will get picked.
			//
			// Para 2 scheduled on cores 3, 4 and 5. Three candidates are supplied and their relay
			// parents look like this: 2, 3, 3. There are no pending availability candidates and the
			// latest on-chain relay parent for this para is 0. Therefore, all 3 will get picked.
			new_test_ext(default_config()).execute_with(|| {
				let TestData {
					backed_candidates,
					scheduled_paras: scheduled,
					expected_backed_candidates_with_core,
				} = get_test_data_for_relay_parent_ordering(core_index_enabled);

				assert_eq!(
					sanitize_backed_candidates::<Test>(
						backed_candidates.clone(),
						&shared::AllowedRelayParents::<Test>::get(),
						BTreeSet::new(),
						scheduled,
						core_index_enabled,
						false,
					),
					expected_backed_candidates_with_core
				);
			});

			// Para 1 scheduled on cores 0, 1 and 2. Three candidates are supplied but their
			// relay parents look like this: 3, 2, 3. There are no pending availability
			// candidates but the latest on-chain relay parent for this para is 4.
			// Therefore, no candidate will get picked.
			//
			// Para 2 scheduled on cores 3, 4 and 5. Three candidates are supplied and their relay
			// parents look like this: 2, 3, 3. There are no pending availability candidates and the
			// latest on-chain relay parent for this para is 2. Therefore, all 3 will get picked.
			new_test_ext(default_config()).execute_with(|| {
				let TestData {
					backed_candidates,
					scheduled_paras: scheduled,
					expected_backed_candidates_with_core,
				} = get_test_data_for_relay_parent_ordering(core_index_enabled);

				paras::Pallet::<Test>::force_set_most_recent_context(
					RuntimeOrigin::root(),
					ParaId::from(1),
					BlockNumberFor::<Test>::from(4u32),
				)
				.unwrap();

				paras::Pallet::<Test>::force_set_most_recent_context(
					RuntimeOrigin::root(),
					ParaId::from(2),
					BlockNumberFor::<Test>::from(2u32),
				)
				.unwrap();

				let res = sanitize_backed_candidates::<Test>(
					backed_candidates.clone(),
					&shared::AllowedRelayParents::<Test>::get(),
					BTreeSet::new(),
					scheduled,
					core_index_enabled,
					false,
				);

				if core_index_enabled {
					assert_eq!(res.len(), 1);
					assert_eq!(
						expected_backed_candidates_with_core.get(&ParaId::from(2)),
						res.get(&ParaId::from(2)),
					);
				} else {
					assert!(res.is_empty());
				}
			});

			// Para 1 scheduled on cores 0, 1 and 2. Three candidates are supplied but their relay
			// parents look like this: 3, 2, 3.
			// The latest on-chain relay parent for this para is 0 but there is a pending
			// availability candidate with relay parent 4. Therefore, no candidate will get
			// picked.
			//
			// Para 2 scheduled on cores 3, 4 and 5. Three candidates are supplied and their relay
			// parents look like this: 2, 3, 3.
			// The latest on-chain relay parent for this para is 0 but there is a pending
			// availability candidate with relay parent 2. Therefore, all 3 will get picked.
			new_test_ext(default_config()).execute_with(|| {
				let TestData {
					backed_candidates,
					scheduled_paras: scheduled,
					expected_backed_candidates_with_core,
				} = get_test_data_for_relay_parent_ordering(core_index_enabled);

				// For para 1, add a dummy pending candidate with relay parent 4.
				let mut candidates = VecDeque::new();
				let mut commitments = backed_candidates[0].candidate().commitments.clone();
				commitments.head_data = paras::Heads::<Test>::get(&ParaId::from(1)).unwrap();
				candidates.push_back(inclusion::CandidatePendingAvailability::new(
					CoreIndex(0),
					CandidateHash(Hash::repeat_byte(1)),
					backed_candidates[0].descriptor().clone(),
					commitments,
					Default::default(),
					Default::default(),
					4,
					4,
					GroupIndex(0),
				));
				inclusion::PendingAvailability::<Test>::insert(ParaId::from(1), candidates);

				// For para 2, add a dummy pending candidate with relay parent 2.
				let mut candidates = VecDeque::new();
				let mut commitments = backed_candidates[3].candidate().commitments.clone();
				commitments.head_data = paras::Heads::<Test>::get(&ParaId::from(2)).unwrap();
				candidates.push_back(inclusion::CandidatePendingAvailability::new(
					CoreIndex(0),
					CandidateHash(Hash::repeat_byte(2)),
					backed_candidates[3].descriptor().clone(),
					commitments,
					Default::default(),
					Default::default(),
					2,
					2,
					GroupIndex(3),
				));
				inclusion::PendingAvailability::<Test>::insert(ParaId::from(2), candidates);

				let res = sanitize_backed_candidates::<Test>(
					backed_candidates.clone(),
					&shared::AllowedRelayParents::<Test>::get(),
					BTreeSet::new(),
					scheduled,
					core_index_enabled,
					false,
				);

				if core_index_enabled {
					assert_eq!(res.len(), 1);
					assert_eq!(
						expected_backed_candidates_with_core.get(&ParaId::from(2)),
						res.get(&ParaId::from(2)),
					);
				} else {
					assert!(res.is_empty());
				}
			});
		}

		// nothing is scheduled, so no paraids match, thus all backed candidates are skipped
		#[rstest]
		#[case(false, false, true)]
		#[case(true, true, true)]
		#[case(false, true, true)]
		#[case(true, false, true)]
		#[case(false, false, false)]
		#[case(true, true, false)]
		#[case(false, true, false)]
		#[case(true, false, false)]
		fn nothing_scheduled(
			#[case] core_index_enabled: bool,
			#[case] multiple_cores_per_para: bool,
			#[case] v2_descriptor: bool,
		) {
			new_test_ext(default_config()).execute_with(|| {
				let TestData { backed_candidates, .. } = if multiple_cores_per_para {
					get_test_data_multiple_cores_per_para(core_index_enabled, v2_descriptor)
				} else {
					get_test_data_one_core_per_para(core_index_enabled)
				};
				let scheduled = BTreeMap::new();

				let sanitized_backed_candidates = sanitize_backed_candidates::<Test>(
					backed_candidates.clone(),
					&shared::AllowedRelayParents::<Test>::get(),
					BTreeSet::new(),
					scheduled,
					core_index_enabled,
					false,
				);

				assert!(sanitized_backed_candidates.is_empty());
			});
		}

		// candidates that have concluded as invalid are filtered out
		#[rstest]
		#[case(false)]
		#[case(true)]
		fn concluded_invalid_are_filtered_out_single_core_per_para(
			#[case] core_index_enabled: bool,
		) {
			new_test_ext(default_config()).execute_with(|| {
				let TestData { backed_candidates, scheduled_paras: scheduled, .. } =
					get_test_data_one_core_per_para(core_index_enabled);

				// mark every second one as concluded invalid
				let set = {
					let mut set = std::collections::BTreeSet::new();
					for (idx, backed_candidate) in backed_candidates.iter().enumerate() {
						if idx & 0x01 == 0 {
							set.insert(backed_candidate.hash());
						}
					}
					set
				};
				let sanitized_backed_candidates: BTreeMap<
					ParaId,
					Vec<(BackedCandidate<_>, CoreIndex)>,
				> = sanitize_backed_candidates::<Test>(
					backed_candidates.clone(),
					&shared::AllowedRelayParents::<Test>::get(),
					set,
					scheduled,
					core_index_enabled,
					false,
				);

				assert_eq!(sanitized_backed_candidates.len(), backed_candidates.len() / 2);
			});
		}

		// candidates that have concluded as invalid are filtered out, as well as their descendants.
		#[rstest]
		#[case(false, true)]
		#[case(true, false)]
		#[case(true, true)]
		fn concluded_invalid_are_filtered_out_multiple_cores_per_para(
			#[case] core_index_enabled: bool,
			#[case] v2_descriptor: bool,
		) {
			// Mark the first candidate of paraid 1 as invalid. Its descendant should also
			// be dropped. Also mark the candidate of paraid 3 as invalid.
			new_test_ext(default_config()).execute_with(|| {
				let TestData {
					backed_candidates,
					scheduled_paras: scheduled,
					mut expected_backed_candidates_with_core,
					..
				} = get_test_data_multiple_cores_per_para(core_index_enabled, v2_descriptor);

				let mut invalid_set = std::collections::BTreeSet::new();

				for (idx, backed_candidate) in backed_candidates.iter().enumerate() {
					if backed_candidate.descriptor().para_id() == ParaId::from(1) && idx == 0 {
						invalid_set.insert(backed_candidate.hash());
					} else if backed_candidate.descriptor().para_id() == ParaId::from(3) {
						invalid_set.insert(backed_candidate.hash());
					}
				}
				let sanitized_backed_candidates: BTreeMap<
					ParaId,
					Vec<(BackedCandidate<_>, CoreIndex)>,
				> = sanitize_backed_candidates::<Test>(
					backed_candidates.clone(),
					&shared::AllowedRelayParents::<Test>::get(),
					invalid_set,
					scheduled,
					core_index_enabled,
					v2_descriptor,
				);

				// We'll be left with candidates from paraid 2 and 4.

				expected_backed_candidates_with_core.remove(&ParaId::from(1)).unwrap();
				expected_backed_candidates_with_core.remove(&ParaId::from(3)).unwrap();

				assert_eq!(sanitized_backed_candidates, sanitized_backed_candidates);
			});

			// Mark the second candidate of paraid 1 as invalid. Its predecessor should be left
			// in place.
			new_test_ext(default_config()).execute_with(|| {
				let TestData {
					backed_candidates,
					scheduled_paras: scheduled,
					mut expected_backed_candidates_with_core,
					..
				} = get_test_data_multiple_cores_per_para(core_index_enabled, v2_descriptor);

				let mut invalid_set = std::collections::BTreeSet::new();

				for (idx, backed_candidate) in backed_candidates.iter().enumerate() {
					if backed_candidate.descriptor().para_id() == ParaId::from(1) && idx == 1 {
						invalid_set.insert(backed_candidate.hash());
					}
				}
				let sanitized_backed_candidates: BTreeMap<
					ParaId,
					Vec<(BackedCandidate<_>, CoreIndex)>,
				> = sanitize_backed_candidates::<Test>(
					backed_candidates.clone(),
					&shared::AllowedRelayParents::<Test>::get(),
					invalid_set,
					scheduled,
					core_index_enabled,
					v2_descriptor,
				);

				// Only the second candidate of paraid 1 should be removed.
				expected_backed_candidates_with_core
					.get_mut(&ParaId::from(1))
					.unwrap()
					.remove(1);

				// We'll be left with candidates from paraid 1, 2, 3 and 4.
				assert_eq!(sanitized_backed_candidates, expected_backed_candidates_with_core);
			});
		}

		#[rstest]
		#[case(false)]
		#[case(true)]
		fn disabled_non_signing_validator_doesnt_get_filtered(#[case] core_index_enabled: bool) {
			new_test_ext(default_config()).execute_with(|| {
				let TestData { mut expected_backed_candidates_with_core, .. } =
					get_test_data_one_core_per_para(core_index_enabled);

				// Disable Eve
				set_disabled_validators(vec![4]);

				let before = expected_backed_candidates_with_core.clone();

				// Eve is disabled but no backing statement is signed by it so nothing should be
				// filtered
				filter_backed_statements_from_disabled_validators::<Test>(
					&mut expected_backed_candidates_with_core,
					&shared::AllowedRelayParents::<Test>::get(),
					core_index_enabled,
				);
				assert_eq!(expected_backed_candidates_with_core, before);
			});
		}

		#[rstest]
		#[case(false)]
		#[case(true)]
		fn drop_statements_from_disabled_without_dropping_candidate(
			#[case] core_index_enabled: bool,
		) {
			new_test_ext(default_config()).execute_with(|| {
				let TestData { mut expected_backed_candidates_with_core, .. } =
					get_test_data_one_core_per_para(core_index_enabled);

				// Disable Alice
				set_disabled_validators(vec![0]);

				// Update `minimum_backing_votes` in HostConfig. We want `minimum_backing_votes` set
				// to one so that the candidate will have enough backing votes even after dropping
				// Alice's one.
				let mut hc = configuration::ActiveConfig::<Test>::get();
				hc.minimum_backing_votes = 1;
				configuration::Pallet::<Test>::force_set_active_config(hc);

				// Verify the initial state is as expected
				assert_eq!(
					expected_backed_candidates_with_core
						.get(&ParaId::from(1))
						.unwrap()
						.iter()
						.next()
						.unwrap()
						.0
						.validity_votes()
						.len(),
					2
				);
				let (validator_indices, maybe_core_index) = expected_backed_candidates_with_core
					.get(&ParaId::from(1))
					.unwrap()
					.iter()
					.next()
					.unwrap()
					.0
					.validator_indices_and_core_index(core_index_enabled);
				if core_index_enabled {
					assert!(maybe_core_index.is_some());
				} else {
					assert!(maybe_core_index.is_none());
				}

				assert_eq!(validator_indices.get(0).unwrap(), true);
				assert_eq!(validator_indices.get(1).unwrap(), true);
				let untouched = expected_backed_candidates_with_core
					.get(&ParaId::from(2))
					.unwrap()
					.iter()
					.next()
					.unwrap()
					.0
					.clone();

				let before = expected_backed_candidates_with_core.clone();
				filter_backed_statements_from_disabled_validators::<Test>(
					&mut expected_backed_candidates_with_core,
					&shared::AllowedRelayParents::<Test>::get(),
					core_index_enabled,
				);
				assert_eq!(before.len(), expected_backed_candidates_with_core.len());

				let (validator_indices, maybe_core_index) = expected_backed_candidates_with_core
					.get(&ParaId::from(1))
					.unwrap()
					.iter()
					.next()
					.unwrap()
					.0
					.validator_indices_and_core_index(core_index_enabled);
				if core_index_enabled {
					assert!(maybe_core_index.is_some());
				} else {
					assert!(maybe_core_index.is_none());
				}

				// there should still be two backed candidates
				assert_eq!(expected_backed_candidates_with_core.len(), 2);
				// but the first one should have only one validity vote
				assert_eq!(
					expected_backed_candidates_with_core
						.get(&ParaId::from(1))
						.unwrap()
						.iter()
						.next()
						.unwrap()
						.0
						.validity_votes()
						.len(),
					1
				);
				// Validator 0 vote should be dropped, validator 1 - retained
				assert_eq!(validator_indices.get(0).unwrap(), false);
				assert_eq!(validator_indices.get(1).unwrap(), true);
				// the second candidate shouldn't be modified
				assert_eq!(
					expected_backed_candidates_with_core
						.get(&ParaId::from(2))
						.unwrap()
						.iter()
						.next()
						.unwrap()
						.0,
					untouched
				);
			});
		}

		#[rstest]
		#[case(false)]
		#[case(true)]
		fn drop_candidate_if_all_statements_are_from_disabled_single_core_per_para(
			#[case] core_index_enabled: bool,
		) {
			new_test_ext(default_config()).execute_with(|| {
				let TestData { mut expected_backed_candidates_with_core, .. } =
					get_test_data_one_core_per_para(core_index_enabled);

				// Disable Alice and Bob
				set_disabled_validators(vec![0, 1]);

				// Verify the initial state is as expected
				assert_eq!(
					expected_backed_candidates_with_core
						.get(&ParaId::from(1))
						.unwrap()
						.iter()
						.next()
						.unwrap()
						.0
						.validity_votes()
						.len(),
					2
				);
				let untouched = expected_backed_candidates_with_core
					.get(&ParaId::from(2))
					.unwrap()
					.iter()
					.next()
					.unwrap()
					.0
					.clone();

				filter_backed_statements_from_disabled_validators::<Test>(
					&mut expected_backed_candidates_with_core,
					&shared::AllowedRelayParents::<Test>::get(),
					core_index_enabled,
				);

				assert_eq!(expected_backed_candidates_with_core.len(), 1);
				assert_eq!(
					expected_backed_candidates_with_core
						.get(&ParaId::from(2))
						.unwrap()
						.iter()
						.next()
						.unwrap()
						.0,
					untouched
				);
				assert_eq!(expected_backed_candidates_with_core.get(&ParaId::from(1)), None);
			});
		}

		#[test]
		fn drop_candidate_if_all_statements_are_from_disabled_multiple_cores_per_para() {
			// Disable Bob, only the second candidate of paraid 1 should be removed.
			new_test_ext(default_config()).execute_with(|| {
				let TestData { mut expected_backed_candidates_with_core, .. } =
					get_test_data_multiple_cores_per_para(true, false);

				set_disabled_validators(vec![1]);

				let mut untouched = expected_backed_candidates_with_core.clone();

				filter_backed_statements_from_disabled_validators::<Test>(
					&mut expected_backed_candidates_with_core,
					&shared::AllowedRelayParents::<Test>::get(),
					true,
				);

				untouched.get_mut(&ParaId::from(1)).unwrap().remove(1);

				assert_eq!(expected_backed_candidates_with_core, untouched);
			});

			// Disable Alice or disable both Alice and Bob, all candidates of paraid 1 should be
			// removed.
			for disabled in [vec![0], vec![0, 1]] {
				new_test_ext(default_config()).execute_with(|| {
					let TestData { mut expected_backed_candidates_with_core, .. } =
						get_test_data_multiple_cores_per_para(true, false);

					set_disabled_validators(disabled);

					let mut untouched = expected_backed_candidates_with_core.clone();

					filter_backed_statements_from_disabled_validators::<Test>(
						&mut expected_backed_candidates_with_core,
						&shared::AllowedRelayParents::<Test>::get(),
						true,
					);

					untouched.remove(&ParaId::from(1)).unwrap();

					assert_eq!(expected_backed_candidates_with_core, untouched);
				});
			}
		}
	}
}<|MERGE_RESOLUTION|>--- conflicted
+++ resolved
@@ -49,10 +49,7 @@
 
 	use crate::{
 		builder::{junk_collator, junk_collator_signature, Bench, BenchBuilder, CandidateModifier},
-<<<<<<< HEAD
 		initializer::BufferedSessionChange,
-=======
->>>>>>> c0ddfbae
 		mock::{mock_assigner, new_test_ext, BlockLength, BlockWeights, RuntimeOrigin, Test},
 		scheduler::common::{Assignment, AssignmentProvider},
 		session_info,
@@ -136,10 +133,7 @@
 	#[case(false)]
 	// Validate that if we create 2 backed candidates which are assigned to 2 cores that will be
 	// freed via becoming fully available, the backed candidates will not be filtered out in
-<<<<<<< HEAD
-=======
 	// `create_inherent` and will not cause `enter` to early.
->>>>>>> c0ddfbae
 	fn include_backed_candidates(#[case] v2_descriptor: bool) {
 		let config = MockGenesisConfig::default();
 		assert!(config.configuration.config.scheduler_params.lookahead > 0);
@@ -165,10 +159,6 @@
 				backed_and_concluding,
 				num_validators_per_core: 1,
 				code_upgrade: None,
-<<<<<<< HEAD
-=======
-				fill_claimqueue: true,
->>>>>>> c0ddfbae
 				elastic_paras: BTreeMap::new(),
 				unavailable_cores: vec![],
 				v2_descriptor,
@@ -192,10 +182,7 @@
 			inherent_data
 				.put_data(PARACHAINS_INHERENT_IDENTIFIER, &expected_para_inherent_data)
 				.unwrap();
-<<<<<<< HEAD
 			assert!(!scheduler::Pallet::<Test>::claim_queue_is_empty());
-=======
->>>>>>> c0ddfbae
 
 			// Nothing is filtered out (including the backed candidates.)
 			assert_eq!(
@@ -280,10 +267,6 @@
 				backed_and_concluding,
 				num_validators_per_core: 1,
 				code_upgrade: None,
-<<<<<<< HEAD
-=======
-				fill_claimqueue: true,
->>>>>>> c0ddfbae
 				elastic_paras: [(2, 3)].into_iter().collect(),
 				unavailable_cores: vec![],
 				v2_descriptor,
@@ -304,10 +287,7 @@
 				.put_data(PARACHAINS_INHERENT_IDENTIFIER, &expected_para_inherent_data)
 				.unwrap();
 
-<<<<<<< HEAD
 			assert!(!scheduler::Pallet::<Test>::claim_queue_is_empty());
-=======
->>>>>>> c0ddfbae
 			assert!(pallet::OnChainVotes::<Test>::get().is_none());
 
 			// Nothing is filtered out (including the backed candidates.)
@@ -2085,18 +2065,10 @@
 				backed_and_concluding,
 				num_validators_per_core: 1,
 				code_upgrade: None,
-<<<<<<< HEAD
 				elastic_paras: Default::default(),
 				unavailable_cores: unavailable_cores.clone(),
 				v2_descriptor: true,
 				candidate_modifier: Some(candidate_modifier),
-=======
-				fill_claimqueue: false,
-				elastic_paras: BTreeMap::new(),
-				unavailable_cores: vec![],
-				v2_descriptor: false,
-				candidate_modifier: None,
->>>>>>> c0ddfbae
 			});
 
 			let inherent_data = scenario.data.clone();
@@ -2147,438 +2119,6 @@
 				backed_and_concluding,
 				num_validators_per_core: 1,
 				code_upgrade: None,
-<<<<<<< HEAD
-				elastic_paras: [(2, 3)].into_iter().collect(),
-				unavailable_cores,
-=======
-				fill_claimqueue: true,
-				elastic_paras: [(2, 8)].into_iter().collect(),
-				unavailable_cores: unavailable_cores.clone(),
->>>>>>> c0ddfbae
-				v2_descriptor: true,
-				candidate_modifier: None,
-			});
-
-			let mut inherent_data = scenario.data.clone();
-
-			// Check the para inherent data is as expected:
-			// * 1 bitfield per validator (2 validators per core, 5 backed candidates)
-			assert_eq!(inherent_data.bitfields.len(), 5);
-			// * 5 v2 candidate descriptors passed, 1 is invalid
-			assert_eq!(inherent_data.backed_candidates.len(), 5);
-
-			let index = inherent_data.backed_candidates.len() - 1;
-
-			// Put invalid session index in last candidate
-			let backed_candidate = inherent_data.backed_candidates[index].clone();
-
-			let candidate = CommittedCandidateReceiptV2 {
-				descriptor: CandidateDescriptorV2::new(
-					backed_candidate.descriptor().para_id(),
-					backed_candidate.descriptor().relay_parent(),
-					backed_candidate.descriptor().core_index().unwrap(),
-					100,
-					backed_candidate.descriptor().persisted_validation_data_hash(),
-					backed_candidate.descriptor().pov_hash(),
-					backed_candidate.descriptor().erasure_root(),
-					backed_candidate.descriptor().para_head(),
-					backed_candidate.descriptor().validation_code_hash(),
-				),
-				commitments: backed_candidate.candidate().commitments.clone(),
-			};
-
-			inherent_data.backed_candidates[index] = BackedCandidate::new(
-				candidate,
-				backed_candidate.validity_votes().to_vec(),
-				backed_candidate.validator_indices_and_core_index(false).0.into(),
-				None,
-			);
-
-			let mut expected_inherent_data = inherent_data.clone();
-			expected_inherent_data.backed_candidates.truncate(index);
-
-			let mut create_inherent_data = InherentData::new();
-			create_inherent_data
-				.put_data(PARACHAINS_INHERENT_IDENTIFIER, &inherent_data)
-				.unwrap();
-
-			// 1 candidate with invalid session is filtered out
-			assert_eq!(
-				Pallet::<Test>::create_inherent_inner(&create_inherent_data).unwrap(),
-				expected_inherent_data
-			);
-
-			Pallet::<Test>::enter(frame_system::RawOrigin::None.into(), inherent_data).unwrap_err();
-		});
-	}
-
-	#[test]
-	fn too_many_ump_signals() {
-		let config = default_config();
-		assert!(config.configuration.config.scheduler_params.lookahead > 0);
-		new_test_ext(config).execute_with(|| {
-			// Set the elastic scaling MVP feature.
-			configuration::Pallet::<Test>::set_node_feature(
-				RuntimeOrigin::root(),
-				FeatureIndex::CandidateReceiptV2 as u8,
-				true,
-			)
-			.unwrap();
-
-			let mut backed_and_concluding = BTreeMap::new();
-			backed_and_concluding.insert(0, 1);
-			backed_and_concluding.insert(1, 1);
-			backed_and_concluding.insert(2, 1);
-
-			let unavailable_cores = vec![];
-
-			let scenario = make_inherent_data(TestConfig {
-				dispute_statements: BTreeMap::new(),
-				dispute_sessions: vec![], // No disputes
-				backed_and_concluding,
-				num_validators_per_core: 5,
-				code_upgrade: None,
-				fill_claimqueue: true,
-				elastic_paras: [(2, 8)].into_iter().collect(),
-				unavailable_cores: unavailable_cores.clone(),
-				v2_descriptor: true,
-				candidate_modifier: Some(|mut candidate: CommittedCandidateReceiptV2| {
-					if candidate.descriptor.para_id() == 2.into() {
-						// Add an extra message so `verify_backed_candidates` fails.
-						candidate.commitments.upward_messages.force_push(
-							UMPSignal::SelectCore(CoreSelector(123 as u8), ClaimQueueOffset(2))
-								.encode(),
-						);
-					}
-					candidate
-				}),
-			});
-
-			let unfiltered_para_inherent_data = scenario.data.clone();
-
-			// Check the para inherent data is as expected:
-			// * 1 bitfield per validator (5 validators per core, 10 backed candidates)
-			assert_eq!(unfiltered_para_inherent_data.bitfields.len(), 50);
-			// * 10 v2 candidate descriptors.
-			assert_eq!(unfiltered_para_inherent_data.backed_candidates.len(), 10);
-
-			let mut inherent_data = InherentData::new();
-			inherent_data
-				.put_data(PARACHAINS_INHERENT_IDENTIFIER, &unfiltered_para_inherent_data)
-				.unwrap();
-
-			let dispatch_error = Pallet::<Test>::enter(
-				frame_system::RawOrigin::None.into(),
-				unfiltered_para_inherent_data,
-			)
-			.unwrap_err()
-			.error;
-
-			// We expect `enter` to fail because the inherent data contains backed candidates with
-			// v2 descriptors.
-			assert_eq!(dispatch_error, Error::<Test>::CandidatesFilteredDuringExecution.into());
-		});
-	}
-
-	#[test]
-	fn invalid_ump_signals() {
-		let config = default_config();
-		assert!(config.configuration.config.scheduler_params.lookahead > 0);
-		new_test_ext(config).execute_with(|| {
-			// Set the elastic scaling MVP feature.
-			configuration::Pallet::<Test>::set_node_feature(
-				RuntimeOrigin::root(),
-				FeatureIndex::CandidateReceiptV2 as u8,
-				true,
-			)
-			.unwrap();
-
-			let mut backed_and_concluding = BTreeMap::new();
-			backed_and_concluding.insert(0, 1);
-			backed_and_concluding.insert(1, 1);
-			backed_and_concluding.insert(2, 1);
-
-			let unavailable_cores = vec![];
-
-			let scenario = make_inherent_data(TestConfig {
-				dispute_statements: BTreeMap::new(),
-				dispute_sessions: vec![], // No disputes
-				backed_and_concluding,
-				num_validators_per_core: 5,
-				code_upgrade: None,
-				fill_claimqueue: true,
-				elastic_paras: [(2, 8)].into_iter().collect(),
-				unavailable_cores: unavailable_cores.clone(),
-				v2_descriptor: true,
-				candidate_modifier: Some(|mut candidate: CommittedCandidateReceiptV2| {
-					if candidate.descriptor.para_id() == 1.into() {
-						// Drop the core selector to make it invalid
-						candidate
-							.commitments
-							.upward_messages
-							.truncate(candidate.commitments.upward_messages.len() - 1);
-					}
-					candidate
-				}),
-			});
-
-			let unfiltered_para_inherent_data = scenario.data.clone();
-
-			// Check the para inherent data is as expected:
-			// * 1 bitfield per validator (5 validators per core, 10 backed candidates)
-			assert_eq!(unfiltered_para_inherent_data.bitfields.len(), 50);
-			// * 10 v2 candidate descriptors.
-			assert_eq!(unfiltered_para_inherent_data.backed_candidates.len(), 10);
-
-			let mut inherent_data = InherentData::new();
-			inherent_data
-				.put_data(PARACHAINS_INHERENT_IDENTIFIER, &unfiltered_para_inherent_data)
-				.unwrap();
-
-			let dispatch_error = Pallet::<Test>::enter(
-				frame_system::RawOrigin::None.into(),
-				unfiltered_para_inherent_data,
-			)
-			.unwrap_err()
-			.error;
-
-			// We expect `enter` to fail because the inherent data contains backed candidates with
-			// v2 descriptors.
-			assert_eq!(dispatch_error, Error::<Test>::CandidatesFilteredDuringExecution.into());
-		});
-	}
-	#[test]
-	fn v2_descriptors_are_accepted() {
-		let config = default_config();
-		assert!(config.configuration.config.scheduler_params.lookahead > 0);
-		new_test_ext(config).execute_with(|| {
-			// Set the elastic scaling MVP feature.
-			configuration::Pallet::<Test>::set_node_feature(
-				RuntimeOrigin::root(),
-				FeatureIndex::ElasticScalingMVP as u8,
-				true,
-			)
-			.unwrap();
-
-			// Enable the v2 receipts.
-			configuration::Pallet::<Test>::set_node_feature(
-				RuntimeOrigin::root(),
-				FeatureIndex::CandidateReceiptV2 as u8,
-				true,
-			)
-			.unwrap();
-
-			let mut backed_and_concluding = BTreeMap::new();
-			backed_and_concluding.insert(0, 1);
-			backed_and_concluding.insert(1, 1);
-			backed_and_concluding.insert(2, 1);
-
-			let unavailable_cores = vec![];
-
-			let scenario = make_inherent_data(TestConfig {
-				dispute_statements: BTreeMap::new(),
-				dispute_sessions: vec![], // No disputes
-				backed_and_concluding,
-				num_validators_per_core: 1,
-				code_upgrade: None,
-				fill_claimqueue: true,
-				elastic_paras: [(2, 3)].into_iter().collect(),
-				unavailable_cores: unavailable_cores.clone(),
-				v2_descriptor: true,
-				candidate_modifier: None,
-			});
-
-			let inherent_data = scenario.data.clone();
-
-			// Check the para inherent data is as expected:
-			// * 1 bitfield per validator (2 validators per core, 5 backed candidates)
-			assert_eq!(inherent_data.bitfields.len(), 5);
-			// * 5 v2 candidate descriptors.
-			assert_eq!(inherent_data.backed_candidates.len(), 5);
-
-			Pallet::<Test>::enter(frame_system::RawOrigin::None.into(), inherent_data).unwrap();
-		});
-	}
-
-	// Test when parachain runtime is upgraded to support the new commitments
-	// but some collators are not and provide v1 descriptors.
-	#[test]
-	fn elastic_scaling_mixed_v1_v2_descriptors() {
-		let config = default_config();
-		assert!(config.configuration.config.scheduler_params.lookahead > 0);
-		new_test_ext(config).execute_with(|| {
-			// Set the elastic scaling MVP feature.
-			configuration::Pallet::<Test>::set_node_feature(
-				RuntimeOrigin::root(),
-				FeatureIndex::ElasticScalingMVP as u8,
-				true,
-			)
-			.unwrap();
-
-			// Enable the v2 receipts.
-			configuration::Pallet::<Test>::set_node_feature(
-				RuntimeOrigin::root(),
-				FeatureIndex::CandidateReceiptV2 as u8,
-				true,
-			)
-			.unwrap();
-
-			let mut backed_and_concluding = BTreeMap::new();
-			backed_and_concluding.insert(0, 1);
-			backed_and_concluding.insert(1, 1);
-			backed_and_concluding.insert(2, 1);
-
-			let unavailable_cores = vec![];
-
-			let scenario = make_inherent_data(TestConfig {
-				dispute_statements: BTreeMap::new(),
-				dispute_sessions: vec![], // No disputes
-				backed_and_concluding,
-				num_validators_per_core: 1,
-				code_upgrade: None,
-				fill_claimqueue: true,
-				elastic_paras: [(2, 3)].into_iter().collect(),
-				unavailable_cores: unavailable_cores.clone(),
-				v2_descriptor: true,
-				candidate_modifier: None,
-			});
-
-			let mut inherent_data = scenario.data.clone();
-			let candidate_count = inherent_data.backed_candidates.len();
-
-			// Make last 2 candidates v1
-			for index in candidate_count - 2..candidate_count {
-				let encoded = inherent_data.backed_candidates[index].descriptor().encode();
-
-				let mut decoded: CandidateDescriptor =
-					Decode::decode(&mut encoded.as_slice()).unwrap();
-				decoded.collator = junk_collator();
-				decoded.signature = junk_collator_signature();
-
-				*inherent_data.backed_candidates[index].descriptor_mut() =
-					Decode::decode(&mut encoded.as_slice()).unwrap();
-			}
-
-			// Check the para inherent data is as expected:
-			// * 1 bitfield per validator (2 validators per core, 5 backed candidates)
-			assert_eq!(inherent_data.bitfields.len(), 5);
-			// * 5 v2 candidate descriptors.
-			assert_eq!(inherent_data.backed_candidates.len(), 5);
-
-			Pallet::<Test>::enter(frame_system::RawOrigin::None.into(), inherent_data).unwrap();
-		});
-	}
-
-	// Mixed test with v1, v2 with/without `UMPSignal::SelectCore`
-	#[test]
-	fn mixed_v1_and_v2_optional_commitments() {
-		let config = default_config();
-		assert!(config.configuration.config.scheduler_params.lookahead > 0);
-		new_test_ext(config).execute_with(|| {
-			// Set the elastic scaling MVP feature.
-			configuration::Pallet::<Test>::set_node_feature(
-				RuntimeOrigin::root(),
-				FeatureIndex::ElasticScalingMVP as u8,
-				true,
-			)
-			.unwrap();
-
-			// Enable the v2 receipts.
-			configuration::Pallet::<Test>::set_node_feature(
-				RuntimeOrigin::root(),
-				FeatureIndex::CandidateReceiptV2 as u8,
-				true,
-			)
-			.unwrap();
-
-			let mut backed_and_concluding = BTreeMap::new();
-			backed_and_concluding.insert(0, 1);
-			backed_and_concluding.insert(1, 1);
-			backed_and_concluding.insert(2, 1);
-			backed_and_concluding.insert(3, 1);
-			backed_and_concluding.insert(4, 1);
-
-			let unavailable_cores = vec![];
-
-			let candidate_modifier = |mut candidate: CommittedCandidateReceiptV2| {
-				// first candidate has v2 descriptor with no commitments
-				if candidate.descriptor.para_id() == ParaId::from(0) {
-					candidate.commitments.upward_messages.clear();
-				}
-
-				if candidate.descriptor.para_id() > ParaId::from(2) {
-					let mut v1: CandidateDescriptor = candidate.descriptor.into();
-
-					v1.collator = junk_collator();
-					v1.signature = junk_collator_signature();
-
-					candidate.descriptor = v1.into();
-				}
-				candidate
-			};
-
-			let scenario = make_inherent_data(TestConfig {
-				dispute_statements: BTreeMap::new(),
-				dispute_sessions: vec![], // No disputes
-				backed_and_concluding,
-				num_validators_per_core: 1,
-				code_upgrade: None,
-				fill_claimqueue: true,
-				elastic_paras: Default::default(),
-				unavailable_cores: unavailable_cores.clone(),
-				v2_descriptor: true,
-				candidate_modifier: Some(candidate_modifier),
-			});
-
-			let inherent_data = scenario.data.clone();
-
-			// Check the para inherent data is as expected:
-			// * 1 bitfield per validator (2 validators per core, 5 backed candidates)
-			assert_eq!(inherent_data.bitfields.len(), 5);
-			// * 5 v2 candidate descriptors.
-			assert_eq!(inherent_data.backed_candidates.len(), 5);
-
-			Pallet::<Test>::enter(frame_system::RawOrigin::None.into(), inherent_data).unwrap();
-		});
-	}
-
-	// A test to ensure that the `paras_inherent` filters out candidates with invalid
-	// session index in the descriptor.
-	#[test]
-	fn invalid_session_index() {
-		let config = default_config();
-		assert!(config.configuration.config.scheduler_params.lookahead > 0);
-		new_test_ext(config).execute_with(|| {
-			// Set the elastic scaling MVP feature.
-			configuration::Pallet::<Test>::set_node_feature(
-				RuntimeOrigin::root(),
-				FeatureIndex::ElasticScalingMVP as u8,
-				true,
-			)
-			.unwrap();
-
-			// Enable the v2 receipts.
-			configuration::Pallet::<Test>::set_node_feature(
-				RuntimeOrigin::root(),
-				FeatureIndex::CandidateReceiptV2 as u8,
-				true,
-			)
-			.unwrap();
-
-			let mut backed_and_concluding = BTreeMap::new();
-			backed_and_concluding.insert(0, 1);
-			backed_and_concluding.insert(1, 1);
-			backed_and_concluding.insert(2, 1);
-
-			let unavailable_cores = vec![];
-
-			let scenario = make_inherent_data(TestConfig {
-				dispute_statements: BTreeMap::new(),
-				dispute_sessions: vec![], // No disputes
-				backed_and_concluding,
-				num_validators_per_core: 1,
-				code_upgrade: None,
-				fill_claimqueue: true,
 				elastic_paras: [(2, 3)].into_iter().collect(),
 				unavailable_cores,
 				v2_descriptor: true,
