// Copyright (C) Parity Technologies (UK) Ltd.
// SPDX-License-Identifier: Apache-2.0

// Licensed under the Apache License, Version 2.0 (the "License");
// you may not use this file except in compliance with the License.
// You may obtain a copy of the License at
//
// 	http://www.apache.org/licenses/LICENSE-2.0
//
// Unless required by applicable law or agreed to in writing, software
// distributed under the License is distributed on an "AS IS" BASIS,
// WITHOUT WARRANTIES OR CONDITIONS OF ANY KIND, either express or implied.
// See the License for the specific language governing permissions and
// limitations under the License.

pub mod impls;
pub mod macros;
pub mod xcm_helpers;

pub use xcm_emulator;

// Substrate
use frame_support::parameter_types;
use sc_consensus_grandpa::AuthorityId as GrandpaId;
use sp_authority_discovery::AuthorityId as AuthorityDiscoveryId;
use sp_consensus_babe::AuthorityId as BabeId;
use sp_consensus_beefy::ecdsa_crypto::AuthorityId as BeefyId;
use sp_core::{sr25519, storage::Storage, Pair, Public};
use sp_runtime::{
	traits::{AccountIdConversion, IdentifyAccount, Verify},
	BuildStorage, MultiSignature,
};

// Polakdot
use parachains_common::BlockNumber;
use polkadot_parachain_primitives::primitives::Sibling;
use polkadot_runtime_parachains::configuration::HostConfiguration;

// Cumulus
use parachains_common::{AccountId, AuraId};
use polkadot_primitives::{AssignmentId, ValidatorId};

pub const XCM_V2: u32 = 2;
pub const XCM_V3: u32 = 3;
pub const XCM_V4: u32 = 4;
pub const REF_TIME_THRESHOLD: u64 = 33;
pub const PROOF_SIZE_THRESHOLD: u64 = 33;

/// The default XCM version to set in genesis config.
pub const SAFE_XCM_VERSION: u32 = xcm::prelude::XCM_VERSION;

type AccountPublic = <MultiSignature as Verify>::Signer;

// (trust-backed) Asset registered on AH and reserve-transferred between Parachain and AH
pub const RESERVABLE_ASSET_ID: u32 = 1;
// ForeignAsset registered on AH and teleported between Penpal and AH
pub const TELEPORTABLE_ASSET_ID: u32 = 2;

// USDT registered on AH as (trust-backed) Asset and reserve-transferred between Parachain and AH
pub const USDT_ID: u32 = 1984;

pub const PENPAL_ID: u32 = 2000;
<<<<<<< HEAD
pub const ASSET_HUB_ROCOCO_ID: u32 = 1000;
pub const ASSET_HUB_WESTEND_ID: u32 = 1000;
=======
pub const PENPAL_B_ID: u32 = 2001;
>>>>>>> 43cd6fd4
pub const ASSETS_PALLET_ID: u8 = 50;

parameter_types! {
	pub PenpalTeleportableAssetLocation: xcm::v4::Location
		= xcm::v4::Location::new(1, [
				xcm::v4::Junction::Parachain(PENPAL_ID),
				xcm::v4::Junction::PalletInstance(ASSETS_PALLET_ID),
				xcm::v4::Junction::GeneralIndex(TELEPORTABLE_ASSET_ID.into()),
			]
		);
	pub PenpalSiblingSovereignAccount: AccountId = Sibling::from(PENPAL_ID).into_account_truncating();
	pub PenpalBTeleportableAssetLocation: xcm::v4::Location
		= xcm::v4::Location::new(1, [
				xcm::v4::Junction::Parachain(PENPAL_B_ID),
				xcm::v4::Junction::PalletInstance(ASSETS_PALLET_ID),
				xcm::v4::Junction::GeneralIndex(TELEPORTABLE_ASSET_ID.into()),
			]
		);
	pub PenpalBSiblingSovereignAccount: AccountId = Sibling::from(PENPAL_B_ID).into_account_truncating();
}

/// Helper function to generate a crypto pair from seed
pub fn get_from_seed<TPublic: Public>(seed: &str) -> <TPublic::Pair as Pair>::Public {
	TPublic::Pair::from_string(&format!("//{}", seed), None)
		.expect("static values are valid; qed")
		.public()
}

/// Helper function to generate an account ID from seed.
pub fn get_account_id_from_seed<TPublic: Public>(seed: &str) -> AccountId
where
	AccountPublic: From<<TPublic::Pair as Pair>::Public>,
{
	AccountPublic::from(get_from_seed::<TPublic>(seed)).into_account()
}

pub fn get_host_config() -> HostConfiguration<BlockNumber> {
	HostConfiguration {
		max_upward_queue_count: 10,
		max_upward_queue_size: 51200,
		max_upward_message_size: 51200,
		max_upward_message_num_per_candidate: 10,
		max_downward_message_size: 51200,
		hrmp_sender_deposit: 0,
		hrmp_recipient_deposit: 0,
		hrmp_channel_max_capacity: 1000,
		hrmp_channel_max_message_size: 102400,
		hrmp_channel_max_total_size: 102400,
		hrmp_max_parachain_outbound_channels: 30,
		hrmp_max_parachain_inbound_channels: 30,
		..Default::default()
	}
}

/// Helper function used in tests to build the genesis storage using given RuntimeGenesisConfig and
/// code Used in `legacy_vs_json_check` submods to verify storage building with JSON patch against
/// building with RuntimeGenesisConfig struct.
pub fn build_genesis_storage(builder: &dyn BuildStorage, code: &[u8]) -> Storage {
	let mut storage = builder.build_storage().unwrap();
	storage
		.top
		.insert(sp_core::storage::well_known_keys::CODE.to_vec(), code.into());
	storage
}

pub mod accounts {
	use super::*;
	pub const ALICE: &str = "Alice";
	pub const BOB: &str = "Bob";
	pub const CHARLIE: &str = "Charlie";
	pub const DAVE: &str = "Dave";
	pub const EVE: &str = "Eve";
	pub const FERDIE: &str = "Ferdie";
	pub const ALICE_STASH: &str = "Alice//stash";
	pub const BOB_STASH: &str = "Bob//stash";
	pub const CHARLIE_STASH: &str = "Charlie//stash";
	pub const DAVE_STASH: &str = "Dave//stash";
	pub const EVE_STASH: &str = "Eve//stash";
	pub const FERDIE_STASH: &str = "Ferdie//stash";
	pub const FERDIE_BEEFY: &str = "Ferdie//stash";
	pub const DUMMY_EMPTY: &str = "JohnDoe";

	pub fn init_balances() -> Vec<AccountId> {
		vec![
			get_account_id_from_seed::<sr25519::Public>(ALICE),
			get_account_id_from_seed::<sr25519::Public>(BOB),
			get_account_id_from_seed::<sr25519::Public>(CHARLIE),
			get_account_id_from_seed::<sr25519::Public>(DAVE),
			get_account_id_from_seed::<sr25519::Public>(EVE),
			get_account_id_from_seed::<sr25519::Public>(FERDIE),
			get_account_id_from_seed::<sr25519::Public>(ALICE_STASH),
			get_account_id_from_seed::<sr25519::Public>(BOB_STASH),
			get_account_id_from_seed::<sr25519::Public>(CHARLIE_STASH),
			get_account_id_from_seed::<sr25519::Public>(DAVE_STASH),
			get_account_id_from_seed::<sr25519::Public>(EVE_STASH),
			get_account_id_from_seed::<sr25519::Public>(FERDIE_STASH),
		]
	}
}

pub mod collators {
	use super::*;

	pub fn invulnerables() -> Vec<(AccountId, AuraId)> {
		vec![
			(
				get_account_id_from_seed::<sr25519::Public>("Alice"),
				get_from_seed::<AuraId>("Alice"),
			),
			(get_account_id_from_seed::<sr25519::Public>("Bob"), get_from_seed::<AuraId>("Bob")),
		]
	}
}

pub mod validators {
	use super::*;

	pub fn initial_authorities() -> Vec<(
		AccountId,
		AccountId,
		BabeId,
		GrandpaId,
		ValidatorId,
		AssignmentId,
		AuthorityDiscoveryId,
		BeefyId,
	)> {
		let seed = "Alice";
		vec![(
			get_account_id_from_seed::<sr25519::Public>(&format!("{}//stash", seed)),
			get_account_id_from_seed::<sr25519::Public>(seed),
			get_from_seed::<BabeId>(seed),
			get_from_seed::<GrandpaId>(seed),
			get_from_seed::<ValidatorId>(seed),
			get_from_seed::<AssignmentId>(seed),
			get_from_seed::<AuthorityDiscoveryId>(seed),
			get_from_seed::<BeefyId>(seed),
		)]
	}
}<|MERGE_RESOLUTION|>--- conflicted
+++ resolved
@@ -60,12 +60,9 @@
 pub const USDT_ID: u32 = 1984;
 
 pub const PENPAL_ID: u32 = 2000;
-<<<<<<< HEAD
+pub const PENPAL_B_ID: u32 = 2001;
 pub const ASSET_HUB_ROCOCO_ID: u32 = 1000;
 pub const ASSET_HUB_WESTEND_ID: u32 = 1000;
-=======
-pub const PENPAL_B_ID: u32 = 2001;
->>>>>>> 43cd6fd4
 pub const ASSETS_PALLET_ID: u8 = 50;
 
 parameter_types! {
