// Copyright (C) Parity Technologies (UK) Ltd.
// This file is part of Polkadot.

// Polkadot is free software: you can redistribute it and/or modify
// it under the terms of the GNU General Public License as published by
// the Free Software Foundation, either version 3 of the License, or
// (at your option) any later version.

// Polkadot is distributed in the hope that it will be useful,
// but WITHOUT ANY WARRANTY; without even the implied warranty of
// MERCHANTABILITY or FITNESS FOR A PARTICULAR PURPOSE.  See the
// GNU General Public License for more details.

// You should have received a copy of the GNU General Public License
// along with Polkadot.  If not, see <http://www.gnu.org/licenses/>.

//! The Approval Voting Subsystem.
//!
//! This subsystem is responsible for determining candidates to do approval checks
//! on, performing those approval checks, and tracking the assignments and approvals
//! of others. It uses this information to determine when candidates and blocks have
//! been sufficiently approved to finalize.

use itertools::Itertools;
use jaeger::{hash_to_trace_identifier, PerLeafSpan};
use polkadot_node_jaeger as jaeger;
use polkadot_node_primitives::{
	approval::{
		v1::{BlockApprovalMeta, DelayTranche},
		v2::{
			AssignmentCertKindV2, BitfieldError, CandidateBitfield, CoreBitfield,
			IndirectAssignmentCertV2, IndirectSignedApprovalVoteV2,
		},
	},
	ValidationResult, DISPUTE_WINDOW,
};
use polkadot_node_subsystem::{
	errors::RecoveryError,
	messages::{
		ApprovalCheckError, ApprovalCheckResult, ApprovalDistributionMessage,
		ApprovalVotingMessage, AssignmentCheckError, AssignmentCheckResult,
		AvailabilityRecoveryMessage, BlockDescription, CandidateValidationMessage, ChainApiMessage,
		ChainSelectionMessage, CheckedIndirectAssignment, CheckedIndirectSignedApprovalVote,
		DisputeCoordinatorMessage, HighestApprovedAncestorBlock, RuntimeApiMessage,
		RuntimeApiRequest,
	},
	overseer, FromOrchestra, OverseerSignal, SpawnedSubsystem, SubsystemError, SubsystemResult,
	SubsystemSender,
};
use polkadot_node_subsystem_util::{
	self,
	database::Database,
	metrics::{self, prometheus},
	runtime::{Config as RuntimeInfoConfig, ExtendedSessionInfo, RuntimeInfo},
	TimeoutExt,
};
use polkadot_primitives::{
	ApprovalVoteMultipleCandidates, ApprovalVotingParams, BlockNumber, CandidateHash,
	CandidateIndex, CandidateReceipt, CoreIndex, ExecutorParams, GroupIndex, Hash, PvfExecKind,
	SessionIndex, SessionInfo, ValidatorId, ValidatorIndex, ValidatorPair, ValidatorSignature,
};
use sc_keystore::LocalKeystore;
use sp_application_crypto::Pair;
use sp_consensus::SyncOracle;
use sp_consensus_slots::Slot;
use std::time::Instant;

// The max number of blocks we keep track of assignments gathering times. Normally,
// this would never be reached because we prune the data on finalization, but we need
// to also ensure the data is not growing unecessarily large.
const MAX_BLOCKS_WITH_ASSIGNMENT_TIMESTAMPS: u32 = 100;

use futures::{
	channel::oneshot,
	future::{BoxFuture, RemoteHandle},
	prelude::*,
	stream::FuturesUnordered,
	StreamExt,
};

use std::{
	cmp::min,
	collections::{
		btree_map::Entry as BTMEntry, hash_map::Entry as HMEntry, BTreeMap, HashMap, HashSet,
	},
	sync::Arc,
	time::Duration,
};

use schnellru::{ByLength, LruMap};

use approval_checking::RequiredTranches;
use bitvec::{order::Lsb0, vec::BitVec};
pub use criteria::{AssignmentCriteria, Config as AssignmentConfig, RealAssignmentCriteria};
use persisted_entries::{ApprovalEntry, BlockEntry, CandidateEntry};
use polkadot_node_primitives::approval::time::{
	slot_number_to_tick, Clock, ClockExt, DelayedApprovalTimer, SystemClock, Tick,
};

mod approval_checking;
pub mod approval_db;
mod backend;
pub mod criteria;
mod import;
mod ops;
mod persisted_entries;

use crate::{
	approval_checking::{Check, TranchesToApproveResult},
	approval_db::common::{Config as DatabaseConfig, DbBackend},
	backend::{Backend, OverlayedBackend},
	criteria::InvalidAssignmentReason,
	persisted_entries::OurApproval,
};

#[cfg(test)]
mod tests;

const APPROVAL_CHECKING_TIMEOUT: Duration = Duration::from_secs(120);
/// How long are we willing to wait for approval signatures?
///
/// Value rather arbitrarily: Should not be hit in practice, it exists to more easily diagnose dead
/// lock issues for example.
const WAIT_FOR_SIGS_TIMEOUT: Duration = Duration::from_millis(500);
const APPROVAL_CACHE_SIZE: u32 = 1024;

const APPROVAL_DELAY: Tick = 2;
pub(crate) const LOG_TARGET: &str = "parachain::approval-voting";

// The max number of ticks we delay sending the approval after we are ready to issue the approval
const MAX_APPROVAL_COALESCE_WAIT_TICKS: Tick = 12;

/// Configuration for the approval voting subsystem
#[derive(Debug, Clone)]
pub struct Config {
	/// The column family in the DB where approval-voting data is stored.
	pub col_approval_data: u32,
	/// The slot duration of the consensus algorithm, in milliseconds. Should be evenly
	/// divisible by 500.
	pub slot_duration_millis: u64,
}

// The mode of the approval voting subsystem. It should start in a `Syncing` mode when it first
// starts, and then once it's reached the head of the chain it should move into the `Active` mode.
//
// In `Active` mode, the node is an active participant in the approvals protocol. When syncing,
// the node follows the new incoming blocks and finalized number, but does not yet participate.
//
// When transitioning from `Syncing` to `Active`, the node notifies the `ApprovalDistribution`
// subsystem of all unfinalized blocks and the candidates included within them, as well as all
// votes that the local node itself has cast on candidates within those blocks.
enum Mode {
	Active,
	Syncing(Box<dyn SyncOracle + Send>),
}

/// The approval voting subsystem.
pub struct ApprovalVotingSubsystem {
	/// `LocalKeystore` is needed for assignment keys, but not necessarily approval keys.
	///
	/// We do a lot of VRF signing and need the keys to have low latency.
	keystore: Arc<LocalKeystore>,
	db_config: DatabaseConfig,
	slot_duration_millis: u64,
	db: Arc<dyn Database>,
	mode: Mode,
	metrics: Metrics,
	clock: Arc<dyn Clock + Send + Sync>,
	spawner: Arc<dyn overseer::gen::Spawner + 'static>,
}

#[derive(Clone)]
struct MetricsInner {
	imported_candidates_total: prometheus::Counter<prometheus::U64>,
	assignments_produced: prometheus::Histogram,
	approvals_produced_total: prometheus::CounterVec<prometheus::U64>,
	no_shows_total: prometheus::Counter<prometheus::U64>,
	// The difference from `no_shows_total` is that this counts all observed no-shows at any
	// moment in time. While `no_shows_total` catches that the no-shows at the moment the candidate
	// is approved, approvals might arrive late and `no_shows_total` wouldn't catch that number.
	observed_no_shows: prometheus::Counter<prometheus::U64>,
	approved_by_one_third: prometheus::Counter<prometheus::U64>,
	wakeups_triggered_total: prometheus::Counter<prometheus::U64>,
	coalesced_approvals_buckets: prometheus::Histogram,
	coalesced_approvals_delay: prometheus::Histogram,
	candidate_approval_time_ticks: prometheus::Histogram,
	block_approval_time_ticks: prometheus::Histogram,
	time_db_transaction: prometheus::Histogram,
	time_recover_and_approve: prometheus::Histogram,
	candidate_signatures_requests_total: prometheus::Counter<prometheus::U64>,
	unapproved_candidates_in_unfinalized_chain: prometheus::Gauge<prometheus::U64>,
	// The time it takes in each stage to gather enough assignments.
	// We defined a `stage` as being the entire process of gathering enough assignments to
	// be able to approve a candidate:
	// E.g:
	// - Stage 0: We wait for the needed_approvals assignments to be gathered.
	// - Stage 1: We wait for enough tranches to cover all no-shows in stage 0.
	// - Stage 2: We wait for enough tranches to cover all no-shows  of stage 1.
	assignments_gathering_time_by_stage: prometheus::HistogramVec,
}

/// Approval Voting metrics.
#[derive(Default, Clone)]
pub struct Metrics(Option<MetricsInner>);

impl Metrics {
	fn on_candidate_imported(&self) {
		if let Some(metrics) = &self.0 {
			metrics.imported_candidates_total.inc();
		}
	}

	fn on_assignment_produced(&self, tranche: DelayTranche) {
		if let Some(metrics) = &self.0 {
			metrics.assignments_produced.observe(tranche as f64);
		}
	}

	fn on_approval_coalesce(&self, num_coalesced: u32) {
		if let Some(metrics) = &self.0 {
			// Count how many candidates we covered with this coalesced approvals,
			// so that the heat-map really gives a good understanding of the scales.
			for _ in 0..num_coalesced {
				metrics.coalesced_approvals_buckets.observe(num_coalesced as f64)
			}
		}
	}

	fn on_delayed_approval(&self, delayed_ticks: u64) {
		if let Some(metrics) = &self.0 {
			metrics.coalesced_approvals_delay.observe(delayed_ticks as f64)
		}
	}

	fn on_approval_stale(&self) {
		if let Some(metrics) = &self.0 {
			metrics.approvals_produced_total.with_label_values(&["stale"]).inc()
		}
	}

	fn on_approval_invalid(&self) {
		if let Some(metrics) = &self.0 {
			metrics.approvals_produced_total.with_label_values(&["invalid"]).inc()
		}
	}

	fn on_approval_unavailable(&self) {
		if let Some(metrics) = &self.0 {
			metrics.approvals_produced_total.with_label_values(&["unavailable"]).inc()
		}
	}

	fn on_approval_error(&self) {
		if let Some(metrics) = &self.0 {
			metrics.approvals_produced_total.with_label_values(&["internal error"]).inc()
		}
	}

	fn on_approval_produced(&self) {
		if let Some(metrics) = &self.0 {
			metrics.approvals_produced_total.with_label_values(&["success"]).inc()
		}
	}

	fn on_no_shows(&self, n: usize) {
		if let Some(metrics) = &self.0 {
			metrics.no_shows_total.inc_by(n as u64);
		}
	}

	fn on_observed_no_shows(&self, n: usize) {
		if let Some(metrics) = &self.0 {
			metrics.observed_no_shows.inc_by(n as u64);
		}
	}

	fn on_approved_by_one_third(&self) {
		if let Some(metrics) = &self.0 {
			metrics.approved_by_one_third.inc();
		}
	}

	fn on_wakeup(&self) {
		if let Some(metrics) = &self.0 {
			metrics.wakeups_triggered_total.inc();
		}
	}

	fn on_candidate_approved(&self, ticks: Tick) {
		if let Some(metrics) = &self.0 {
			metrics.candidate_approval_time_ticks.observe(ticks as f64);
		}
	}

	fn on_block_approved(&self, ticks: Tick) {
		if let Some(metrics) = &self.0 {
			metrics.block_approval_time_ticks.observe(ticks as f64);
		}
	}

	fn on_candidate_signatures_request(&self) {
		if let Some(metrics) = &self.0 {
			metrics.candidate_signatures_requests_total.inc();
		}
	}

	fn time_db_transaction(&self) -> Option<metrics::prometheus::prometheus::HistogramTimer> {
		self.0.as_ref().map(|metrics| metrics.time_db_transaction.start_timer())
	}

	fn time_recover_and_approve(&self) -> Option<metrics::prometheus::prometheus::HistogramTimer> {
		self.0.as_ref().map(|metrics| metrics.time_recover_and_approve.start_timer())
	}

	fn on_unapproved_candidates_in_unfinalized_chain(&self, count: usize) {
		if let Some(metrics) = &self.0 {
			metrics.unapproved_candidates_in_unfinalized_chain.set(count as u64);
		}
	}

	pub fn observe_assignment_gathering_time(&self, stage: usize, elapsed_as_millis: usize) {
		if let Some(metrics) = &self.0 {
			let stage_string = stage.to_string();
			// We don't want to have too many metrics entries with this label to not put unncessary
			// pressure on the metrics infrastructure, so we cap the stage at 10, which is
			// equivalent to having already a finalization lag to 10 * no_show_slots, so it should
			// be more than enough.
			metrics
				.assignments_gathering_time_by_stage
				.with_label_values(&[if stage < 10 { stage_string.as_str() } else { "inf" }])
				.observe(elapsed_as_millis as f64);
		}
	}
}

impl metrics::Metrics for Metrics {
	fn try_register(
		registry: &prometheus::Registry,
	) -> std::result::Result<Self, prometheus::PrometheusError> {
		let metrics = MetricsInner {
			imported_candidates_total: prometheus::register(
				prometheus::Counter::new(
					"polkadot_parachain_imported_candidates_total",
					"Number of candidates imported by the approval voting subsystem",
				)?,
				registry,
			)?,
			assignments_produced: prometheus::register(
				prometheus::Histogram::with_opts(
					prometheus::HistogramOpts::new(
						"polkadot_parachain_assignments_produced",
						"Assignments and tranches produced by the approval voting subsystem",
					).buckets(vec![0.0, 1.0, 2.0, 3.0, 4.0, 5.0, 10.0, 15.0, 25.0, 40.0, 70.0]),
				)?,
				registry,
			)?,
			approvals_produced_total: prometheus::register(
				prometheus::CounterVec::new(
					prometheus::Opts::new(
						"polkadot_parachain_approvals_produced_total",
						"Number of approvals produced by the approval voting subsystem",
					),
					&["status"]
				)?,
				registry,
			)?,
			no_shows_total: prometheus::register(
				prometheus::Counter::new(
					"polkadot_parachain_approvals_no_shows_total",
					"Number of assignments which became no-shows in the approval voting subsystem",
				)?,
				registry,
			)?,
			observed_no_shows: prometheus::register(
				prometheus::Counter::new(
					"polkadot_parachain_approvals_observed_no_shows_total",
					"Number of observed no shows at any moment in time",
				)?,
				registry,
			)?,
			wakeups_triggered_total: prometheus::register(
				prometheus::Counter::new(
					"polkadot_parachain_approvals_wakeups_total",
					"Number of times we woke up to process a candidate in the approval voting subsystem",
				)?,
				registry,
			)?,
			candidate_approval_time_ticks: prometheus::register(
				prometheus::Histogram::with_opts(
					prometheus::HistogramOpts::new(
						"polkadot_parachain_approvals_candidate_approval_time_ticks",
						"Number of ticks (500ms) to approve candidates.",
					).buckets(vec![6.0, 12.0, 18.0, 24.0, 30.0, 36.0, 72.0, 100.0, 144.0]),
				)?,
				registry,
			)?,
			coalesced_approvals_buckets: prometheus::register(
				prometheus::Histogram::with_opts(
					prometheus::HistogramOpts::new(
						"polkadot_parachain_approvals_coalesced_approvals_buckets",
						"Number of coalesced approvals.",
					).buckets(vec![1.5, 2.5, 3.5, 4.5, 5.5, 6.5, 7.5, 8.5, 9.5]),
				)?,
				registry,
			)?,
			coalesced_approvals_delay: prometheus::register(
				prometheus::Histogram::with_opts(
					prometheus::HistogramOpts::new(
						"polkadot_parachain_approvals_coalescing_delay",
						"Number of ticks we delay the sending of a candidate approval",
					).buckets(vec![1.1, 2.1, 3.1, 4.1, 6.1, 8.1, 12.1, 20.1, 32.1]),
				)?,
				registry,
			)?,
			approved_by_one_third: prometheus::register(
				prometheus::Counter::new(
					"polkadot_parachain_approved_by_one_third",
					"Number of candidates where more than one third had to vote ",
				)?,
				registry,
			)?,
			block_approval_time_ticks: prometheus::register(
				prometheus::Histogram::with_opts(
					prometheus::HistogramOpts::new(
						"polkadot_parachain_approvals_blockapproval_time_ticks",
						"Number of ticks (500ms) to approve blocks.",
					).buckets(vec![6.0, 12.0, 18.0, 24.0, 30.0, 36.0, 72.0, 100.0, 144.0]),
				)?,
				registry,
			)?,
			time_db_transaction: prometheus::register(
				prometheus::Histogram::with_opts(
					prometheus::HistogramOpts::new(
						"polkadot_parachain_time_approval_db_transaction",
						"Time spent writing an approval db transaction.",
					)
				)?,
				registry,
			)?,
			time_recover_and_approve: prometheus::register(
				prometheus::Histogram::with_opts(
					prometheus::HistogramOpts::new(
						"polkadot_parachain_time_recover_and_approve",
						"Time spent recovering and approving data in approval voting",
					)
				)?,
				registry,
			)?,
			candidate_signatures_requests_total: prometheus::register(
				prometheus::Counter::new(
					"polkadot_parachain_approval_candidate_signatures_requests_total",
					"Number of times signatures got requested by other subsystems",
				)?,
				registry,
			)?,
			unapproved_candidates_in_unfinalized_chain: prometheus::register(
				prometheus::Gauge::new(
					"polkadot_parachain_approval_unapproved_candidates_in_unfinalized_chain",
					"Number of unapproved candidates in unfinalized chain",
				)?,
				registry,
			)?,
			assignments_gathering_time_by_stage: prometheus::register(
				prometheus::HistogramVec::new(
					prometheus::HistogramOpts::new(
						"polkadot_parachain_assignments_gather_time_by_stage_ms",
						"The time in ms it takes for each stage to gather enough assignments needed for approval",
					)
					.buckets(vec![0.0, 250.0, 500.0, 1000.0, 2000.0, 4000.0, 8000.0, 16000.0, 32000.0]),
					&["stage"],
				)?,
				registry,
			)?,
		};

		Ok(Metrics(Some(metrics)))
	}
}

impl ApprovalVotingSubsystem {
	/// Create a new approval voting subsystem with the given keystore, config, and database.
	pub fn with_config(
		config: Config,
		db: Arc<dyn Database>,
		keystore: Arc<LocalKeystore>,
		sync_oracle: Box<dyn SyncOracle + Send>,
		metrics: Metrics,
		spawner: Arc<dyn overseer::gen::Spawner + 'static>,
	) -> Self {
		ApprovalVotingSubsystem::with_config_and_clock(
			config,
			db,
			keystore,
			sync_oracle,
			metrics,
			Arc::new(SystemClock {}),
			spawner,
		)
	}

	/// Create a new approval voting subsystem with the given keystore, config, and database.
	pub fn with_config_and_clock(
		config: Config,
		db: Arc<dyn Database>,
		keystore: Arc<LocalKeystore>,
		sync_oracle: Box<dyn SyncOracle + Send>,
		metrics: Metrics,
		clock: Arc<dyn Clock + Send + Sync>,
		spawner: Arc<dyn overseer::gen::Spawner + 'static>,
	) -> Self {
		ApprovalVotingSubsystem {
			keystore,
			slot_duration_millis: config.slot_duration_millis,
			db,
			db_config: DatabaseConfig { col_approval_data: config.col_approval_data },
			mode: Mode::Syncing(sync_oracle),
			metrics,
			clock,
			spawner,
		}
	}

	/// Revert to the block corresponding to the specified `hash`.
	/// The operation is not allowed for blocks older than the last finalized one.
	pub fn revert_to(&self, hash: Hash) -> Result<(), SubsystemError> {
		let config =
			approval_db::common::Config { col_approval_data: self.db_config.col_approval_data };
		let mut backend = approval_db::common::DbBackend::new(self.db.clone(), config);
		let mut overlay = OverlayedBackend::new(&backend);

		ops::revert_to(&mut overlay, hash)?;

		let ops = overlay.into_write_ops();
		backend.write(ops)
	}
}

// Checks and logs approval vote db state. It is perfectly normal to start with an
// empty approval vote DB if we changed DB type or the node will sync from scratch.
fn db_sanity_check(db: Arc<dyn Database>, config: DatabaseConfig) -> SubsystemResult<()> {
	let backend = DbBackend::new(db, config);
	let all_blocks = backend.load_all_blocks()?;

	if all_blocks.is_empty() {
		gum::info!(target: LOG_TARGET, "Starting with an empty approval vote DB.",);
	} else {
		gum::debug!(
			target: LOG_TARGET,
			"Starting with {} blocks in approval vote DB.",
			all_blocks.len()
		);
	}

	Ok(())
}

#[overseer::subsystem(ApprovalVoting, error = SubsystemError, prefix = self::overseer)]
impl<Context: Send> ApprovalVotingSubsystem {
	fn start(self, mut ctx: Context) -> SpawnedSubsystem {
		let backend = DbBackend::new(self.db.clone(), self.db_config);
		let to_other_subsystems = ctx.sender().clone();
		let to_approval_distr = ctx.sender().clone();

		let future = run::<DbBackend, _, _, _>(
			ctx,
			to_other_subsystems,
			to_approval_distr,
			self,
			Box::new(RealAssignmentCriteria),
			backend,
		)
		.map_err(|e| SubsystemError::with_origin("approval-voting", e))
		.boxed();

		SpawnedSubsystem { name: "approval-voting-subsystem", future }
	}
}

#[derive(Debug, Clone)]
struct ApprovalVoteRequest {
	validator_index: ValidatorIndex,
	block_hash: Hash,
}

#[derive(Default)]
struct Wakeups {
	// Tick -> [(Relay Block, Candidate Hash)]
	wakeups: BTreeMap<Tick, Vec<(Hash, CandidateHash)>>,
	reverse_wakeups: HashMap<(Hash, CandidateHash), Tick>,
	block_numbers: BTreeMap<BlockNumber, HashSet<Hash>>,
}

impl Wakeups {
	// Returns the first tick there exist wakeups for, if any.
	fn first(&self) -> Option<Tick> {
		self.wakeups.keys().next().map(|t| *t)
	}

	fn note_block(&mut self, block_hash: Hash, block_number: BlockNumber) {
		self.block_numbers.entry(block_number).or_default().insert(block_hash);
	}

	// Schedules a wakeup at the given tick. no-op if there is already an earlier or equal wake-up
	// for these values. replaces any later wakeup.
	fn schedule(
		&mut self,
		block_hash: Hash,
		block_number: BlockNumber,
		candidate_hash: CandidateHash,
		tick: Tick,
	) {
		if let Some(prev) = self.reverse_wakeups.get(&(block_hash, candidate_hash)) {
			if prev <= &tick {
				return
			}

			// we are replacing previous wakeup with an earlier one.
			if let BTMEntry::Occupied(mut entry) = self.wakeups.entry(*prev) {
				if let Some(pos) =
					entry.get().iter().position(|x| x == &(block_hash, candidate_hash))
				{
					entry.get_mut().remove(pos);
				}

				if entry.get().is_empty() {
					let _ = entry.remove_entry();
				}
			}
		} else {
			self.note_block(block_hash, block_number);
		}

		self.reverse_wakeups.insert((block_hash, candidate_hash), tick);
		self.wakeups.entry(tick).or_default().push((block_hash, candidate_hash));
	}

	fn prune_finalized_wakeups(
		&mut self,
		finalized_number: BlockNumber,
		spans: &mut HashMap<Hash, PerLeafSpan>,
	) {
		let after = self.block_numbers.split_off(&(finalized_number + 1));
		let pruned_blocks: HashSet<_> = std::mem::replace(&mut self.block_numbers, after)
			.into_iter()
			.flat_map(|(_number, hashes)| hashes)
			.collect();

		let mut pruned_wakeups = BTreeMap::new();
		self.reverse_wakeups.retain(|(h, c_h), tick| {
			let live = !pruned_blocks.contains(h);
			if !live {
				pruned_wakeups.entry(*tick).or_insert_with(HashSet::new).insert((*h, *c_h));
			}
			live
		});

		for (tick, pruned) in pruned_wakeups {
			if let BTMEntry::Occupied(mut entry) = self.wakeups.entry(tick) {
				entry.get_mut().retain(|wakeup| !pruned.contains(wakeup));
				if entry.get().is_empty() {
					let _ = entry.remove();
				}
			}
		}

		// Remove all spans that are associated with pruned blocks.
		spans.retain(|h, _| !pruned_blocks.contains(h));
	}

	// Get the wakeup for a particular block/candidate combo, if any.
	fn wakeup_for(&self, block_hash: Hash, candidate_hash: CandidateHash) -> Option<Tick> {
		self.reverse_wakeups.get(&(block_hash, candidate_hash)).map(|t| *t)
	}

	// Returns the next wakeup. this future never returns if there are no wakeups.
	async fn next(&mut self, clock: &(dyn Clock + Sync)) -> (Tick, Hash, CandidateHash) {
		match self.first() {
			None => future::pending().await,
			Some(tick) => {
				clock.wait(tick).await;
				match self.wakeups.entry(tick) {
					BTMEntry::Vacant(_) => {
						panic!("entry is known to exist since `first` was `Some`; qed")
					},
					BTMEntry::Occupied(mut entry) => {
						let (hash, candidate_hash) = entry.get_mut().pop()
							.expect("empty entries are removed here and in `schedule`; no other mutation of this map; qed");

						if entry.get().is_empty() {
							let _ = entry.remove();
						}

						self.reverse_wakeups.remove(&(hash, candidate_hash));

						(tick, hash, candidate_hash)
					},
				}
			},
		}
	}
}

struct ApprovalStatus {
	required_tranches: RequiredTranches,
	tranche_now: DelayTranche,
	block_tick: Tick,
	last_no_shows: usize,
	no_show_validators: Vec<ValidatorIndex>,
}

#[derive(Copy, Clone)]
enum ApprovalOutcome {
	Approved,
	Failed,
	TimedOut,
}

struct ApprovalState {
	validator_index: ValidatorIndex,
	candidate_hash: CandidateHash,
	approval_outcome: ApprovalOutcome,
}

impl ApprovalState {
	fn approved(validator_index: ValidatorIndex, candidate_hash: CandidateHash) -> Self {
		Self { validator_index, candidate_hash, approval_outcome: ApprovalOutcome::Approved }
	}
	fn failed(validator_index: ValidatorIndex, candidate_hash: CandidateHash) -> Self {
		Self { validator_index, candidate_hash, approval_outcome: ApprovalOutcome::Failed }
	}
}

struct CurrentlyCheckingSet {
	candidate_hash_map: HashMap<CandidateHash, HashSet<Hash>>,
	currently_checking: FuturesUnordered<BoxFuture<'static, ApprovalState>>,
}

impl Default for CurrentlyCheckingSet {
	fn default() -> Self {
		Self { candidate_hash_map: HashMap::new(), currently_checking: FuturesUnordered::new() }
	}
}

impl CurrentlyCheckingSet {
	// This function will lazily launch approval voting work whenever the
	// candidate is not already undergoing validation.
	pub async fn insert_relay_block_hash(
		&mut self,
		candidate_hash: CandidateHash,
		validator_index: ValidatorIndex,
		relay_block: Hash,
		launch_work: impl Future<Output = SubsystemResult<RemoteHandle<ApprovalState>>>,
	) -> SubsystemResult<()> {
		match self.candidate_hash_map.entry(candidate_hash) {
			HMEntry::Occupied(mut entry) => {
				// validation already undergoing. just add the relay hash if unknown.
				entry.get_mut().insert(relay_block);
			},
			HMEntry::Vacant(entry) => {
				// validation not ongoing. launch work and time out the remote handle.
				entry.insert(HashSet::new()).insert(relay_block);
				let work = launch_work.await?;
				self.currently_checking.push(Box::pin(async move {
					match work.timeout(APPROVAL_CHECKING_TIMEOUT).await {
						None => ApprovalState {
							candidate_hash,
							validator_index,
							approval_outcome: ApprovalOutcome::TimedOut,
						},
						Some(approval_state) => approval_state,
					}
				}));
			},
		}

		Ok(())
	}

	pub async fn next(
		&mut self,
		approvals_cache: &mut LruMap<CandidateHash, ApprovalOutcome>,
	) -> (HashSet<Hash>, ApprovalState) {
		if !self.currently_checking.is_empty() {
			if let Some(approval_state) = self.currently_checking.next().await {
				let out = self
					.candidate_hash_map
					.remove(&approval_state.candidate_hash)
					.unwrap_or_default();
				approvals_cache
					.insert(approval_state.candidate_hash, approval_state.approval_outcome);
				return (out, approval_state)
			}
		}

		future::pending().await
	}
}

async fn get_extended_session_info<'a, Sender>(
	runtime_info: &'a mut RuntimeInfo,
	sender: &mut Sender,
	relay_parent: Hash,
	session_index: SessionIndex,
) -> Option<&'a ExtendedSessionInfo>
where
	Sender: SubsystemSender<RuntimeApiMessage>,
{
	match runtime_info
		.get_session_info_by_index(sender, relay_parent, session_index)
		.await
	{
		Ok(extended_info) => Some(&extended_info),
		Err(_) => {
			gum::debug!(
				target: LOG_TARGET,
				session = session_index,
				?relay_parent,
				"Can't obtain SessionInfo or ExecutorParams"
			);
			None
		},
	}
}

async fn get_session_info<'a, Sender>(
	runtime_info: &'a mut RuntimeInfo,
	sender: &mut Sender,
	relay_parent: Hash,
	session_index: SessionIndex,
) -> Option<&'a SessionInfo>
where
	Sender: SubsystemSender<RuntimeApiMessage>,
{
	get_extended_session_info(runtime_info, sender, relay_parent, session_index)
		.await
		.map(|extended_info| &extended_info.session_info)
}

struct State {
	keystore: Arc<LocalKeystore>,
	slot_duration_millis: u64,
	clock: Arc<dyn Clock + Send + Sync>,
	assignment_criteria: Box<dyn AssignmentCriteria + Send + Sync>,
	spans: HashMap<Hash, jaeger::PerLeafSpan>,
	// Per block, candidate records about how long we take until we gather enough
	// assignments, this is relevant because it gives us a good idea about how many
	// tranches we trigger and why.
	per_block_assignments_gathering_times:
		LruMap<BlockNumber, HashMap<(Hash, CandidateHash), AssignmentGatheringRecord>>,
	no_show_stats: NoShowStats,
}

// Regularly dump the no-show stats at this block number frequency.
const NO_SHOW_DUMP_FREQUENCY: BlockNumber = 50;
// The maximum number of validators we record no-shows for, per candidate.
pub(crate) const MAX_RECORDED_NO_SHOW_VALIDATORS_PER_CANDIDATE: usize = 20;

// No show stats per validator and per parachain.
// This is valuable information when we have to debug live network issue, because
// it gives information if things are going wrong only for some validators or just
// for some parachains.
#[derive(Debug, Clone, PartialEq, Eq, Default)]
struct NoShowStats {
	per_validator_no_show: HashMap<SessionIndex, HashMap<ValidatorIndex, usize>>,
	per_parachain_no_show: HashMap<u32, usize>,
	last_dumped_block_number: BlockNumber,
}

impl NoShowStats {
	// Print the no-show stats if NO_SHOW_DUMP_FREQUENCY blocks have passed since the last
	// print.
	fn maybe_print(&mut self, current_block_number: BlockNumber) {
		if self.last_dumped_block_number > current_block_number ||
			current_block_number - self.last_dumped_block_number < NO_SHOW_DUMP_FREQUENCY
		{
			return
		}
		if self.per_parachain_no_show.is_empty() && self.per_validator_no_show.is_empty() {
			return
		}

		gum::debug!(
			target: LOG_TARGET,
			"Validators with no_show {:?} and parachains with no_shows {:?} since {:}",
			self.per_validator_no_show,
			self.per_parachain_no_show,
			self.last_dumped_block_number
		);

		self.last_dumped_block_number = current_block_number;

		self.per_validator_no_show.clear();
		self.per_parachain_no_show.clear();
	}
}

#[derive(Debug, Clone, PartialEq, Eq)]
struct AssignmentGatheringRecord {
	// The stage we are in.
	// Candidate assignment gathering goes in stages, first we wait for needed_approvals(stage 0)
	// Then if we have no-shows, we move into stage 1 and wait for enough tranches to cover all
	// no-shows.
	stage: usize,
	// The time we started the stage.
	stage_start: Option<Instant>,
}

impl Default for AssignmentGatheringRecord {
	fn default() -> Self {
		AssignmentGatheringRecord { stage: 0, stage_start: Some(Instant::now()) }
	}
}

#[overseer::contextbounds(ApprovalVoting, prefix = self::overseer)]
impl State {
	// Compute the required tranches for approval for this block and candidate combo.
	// Fails if there is no approval entry for the block under the candidate or no candidate entry
	// under the block, or if the session is out of bounds.
	async fn approval_status<Sender, 'a, 'b>(
		&'a self,
		sender: &mut Sender,
		session_info_provider: &'a mut RuntimeInfo,
		block_entry: &'a BlockEntry,
		candidate_entry: &'b CandidateEntry,
	) -> Option<(&'b ApprovalEntry, ApprovalStatus)>
	where
		Sender: SubsystemSender<RuntimeApiMessage>,
	{
		let session_info = match get_session_info(
			session_info_provider,
			sender,
			block_entry.parent_hash(),
			block_entry.session(),
		)
		.await
		{
			Some(s) => s,
			None => return None,
		};
		let block_hash = block_entry.block_hash();

		let tranche_now = self.clock.tranche_now(self.slot_duration_millis, block_entry.slot());
		let block_tick = slot_number_to_tick(self.slot_duration_millis, block_entry.slot());
		let no_show_duration = slot_number_to_tick(
			self.slot_duration_millis,
			Slot::from(u64::from(session_info.no_show_slots)),
		);

		if let Some(approval_entry) = candidate_entry.approval_entry(&block_hash) {
			let TranchesToApproveResult {
				required_tranches,
				total_observed_no_shows,
				no_show_validators,
			} = approval_checking::tranches_to_approve(
				approval_entry,
				candidate_entry.approvals(),
				tranche_now,
				block_tick,
				no_show_duration,
				session_info.needed_approvals as _,
			);

			let status = ApprovalStatus {
				required_tranches,
				block_tick,
				tranche_now,
				last_no_shows: total_observed_no_shows,
				no_show_validators,
			};

			Some((approval_entry, status))
		} else {
			None
		}
	}

	// Returns the approval voting params from the RuntimeApi.
	async fn get_approval_voting_params_or_default<Sender: SubsystemSender<RuntimeApiMessage>>(
		&self,
		sender: &mut Sender,
		session_index: SessionIndex,
		block_hash: Hash,
	) -> Option<ApprovalVotingParams> {
		let (s_tx, s_rx) = oneshot::channel();

		sender
			.send_message(RuntimeApiMessage::Request(
				block_hash,
				RuntimeApiRequest::ApprovalVotingParams(session_index, s_tx),
			))
			.await;

		match s_rx.await {
			Ok(Ok(params)) => {
				gum::trace!(
					target: LOG_TARGET,
					approval_voting_params = ?params,
					session = ?session_index,
					"Using the following subsystem params"
				);
				Some(params)
			},
			Ok(Err(err)) => {
				gum::debug!(
					target: LOG_TARGET,
					?err,
					"Could not request approval voting params from runtime"
				);
				None
			},
			Err(err) => {
				gum::debug!(
					target: LOG_TARGET,
					?err,
					"Could not request approval voting params from runtime"
				);
				None
			},
		}
	}

	fn mark_begining_of_gathering_assignments(
		&mut self,
		block_number: BlockNumber,
		block_hash: Hash,
		candidate: CandidateHash,
	) {
		if let Some(record) = self
			.per_block_assignments_gathering_times
			.get_or_insert(block_number, HashMap::new)
			.and_then(|records| Some(records.entry((block_hash, candidate)).or_default()))
		{
			if record.stage_start.is_none() {
				record.stage += 1;
				gum::debug!(
					target: LOG_TARGET,
					stage = ?record.stage,
					?block_hash,
					?candidate,
					"Started a new assignment gathering stage",
				);
				record.stage_start = Some(Instant::now());
			}
		}
	}

	fn mark_gathered_enough_assignments(
		&mut self,
		block_number: BlockNumber,
		block_hash: Hash,
		candidate: CandidateHash,
	) -> AssignmentGatheringRecord {
		let record = self
			.per_block_assignments_gathering_times
			.get(&block_number)
			.and_then(|entry| entry.get_mut(&(block_hash, candidate)));
		let stage = record.as_ref().map(|record| record.stage).unwrap_or_default();
		AssignmentGatheringRecord {
			stage,
			stage_start: record.and_then(|record| record.stage_start.take()),
		}
	}

	fn cleanup_assignments_gathering_timestamp(&mut self, remove_lower_than: BlockNumber) {
		while let Some((block_number, _)) = self.per_block_assignments_gathering_times.peek_oldest()
		{
			if *block_number < remove_lower_than {
				self.per_block_assignments_gathering_times.pop_oldest();
			} else {
				break
			}
		}
	}

	fn observe_assignment_gathering_status(
		&mut self,
		metrics: &Metrics,
		required_tranches: &RequiredTranches,
		block_hash: Hash,
		block_number: BlockNumber,
		candidate_hash: CandidateHash,
	) {
		match required_tranches {
			RequiredTranches::All | RequiredTranches::Pending { .. } => {
				self.mark_begining_of_gathering_assignments(
					block_number,
					block_hash,
					candidate_hash,
				);
			},
			RequiredTranches::Exact { .. } => {
				let time_to_gather =
					self.mark_gathered_enough_assignments(block_number, block_hash, candidate_hash);
				if let Some(gathering_started) = time_to_gather.stage_start {
					if gathering_started.elapsed().as_millis() > 6000 {
						gum::trace!(
							target: LOG_TARGET,
							?block_hash,
							?candidate_hash,
							"Long assignment gathering time",
						);
					}
					metrics.observe_assignment_gathering_time(
						time_to_gather.stage,
						gathering_started.elapsed().as_millis() as usize,
					)
				}
			},
		}
	}

	fn record_no_shows(
		&mut self,
		session_index: SessionIndex,
		para_id: u32,
		no_show_validators: &Vec<ValidatorIndex>,
	) {
		if !no_show_validators.is_empty() {
			*self.no_show_stats.per_parachain_no_show.entry(para_id.into()).or_default() += 1;
		}
		for validator_index in no_show_validators {
			*self
				.no_show_stats
				.per_validator_no_show
				.entry(session_index)
				.or_default()
				.entry(*validator_index)
				.or_default() += 1;
		}
	}
}

#[derive(Debug, Clone)]
enum Action {
	ScheduleWakeup {
		block_hash: Hash,
		block_number: BlockNumber,
		candidate_hash: CandidateHash,
		tick: Tick,
	},
	LaunchApproval {
		claimed_candidate_indices: CandidateBitfield,
		candidate_hash: CandidateHash,
		indirect_cert: IndirectAssignmentCertV2,
		assignment_tranche: DelayTranche,
		relay_block_hash: Hash,
		session: SessionIndex,
		executor_params: ExecutorParams,
		candidate: CandidateReceipt,
		backing_group: GroupIndex,
		distribute_assignment: bool,
		core_index: Option<CoreIndex>,
	},
	NoteApprovedInChainSelection(Hash),
	IssueApproval(CandidateHash, ApprovalVoteRequest),
	BecomeActive,
	Conclude,
}

/// Trait for providing approval voting subsystem with work.
#[async_trait::async_trait]
pub trait ApprovalVotingWorkProvider {
	async fn recv(&mut self) -> SubsystemResult<FromOrchestra<ApprovalVotingMessage>>;
}

#[async_trait::async_trait]
#[overseer::contextbounds(ApprovalVoting, prefix = self::overseer)]
impl<Context> ApprovalVotingWorkProvider for Context {
	async fn recv(&mut self) -> SubsystemResult<FromOrchestra<ApprovalVotingMessage>> {
		self.recv().await
	}
}

#[overseer::contextbounds(ApprovalVoting, prefix = self::overseer)]
async fn run<
	B,
	WorkProvider: ApprovalVotingWorkProvider,
	Sender: SubsystemSender<ChainApiMessage>
		+ SubsystemSender<RuntimeApiMessage>
		+ SubsystemSender<ChainSelectionMessage>
		+ SubsystemSender<AvailabilityRecoveryMessage>
		+ SubsystemSender<DisputeCoordinatorMessage>
		+ SubsystemSender<CandidateValidationMessage>
		+ Clone,
	ADSender: SubsystemSender<ApprovalDistributionMessage>,
>(
	mut work_provider: WorkProvider,
	mut to_other_subsystems: Sender,
	mut to_approval_distr: ADSender,
	mut subsystem: ApprovalVotingSubsystem,
	assignment_criteria: Box<dyn AssignmentCriteria + Send + Sync>,
	mut backend: B,
) -> SubsystemResult<()>
where
	B: Backend,
{
	if let Err(err) = db_sanity_check(subsystem.db.clone(), subsystem.db_config) {
		gum::warn!(target: LOG_TARGET, ?err, "Could not run approval vote DB sanity check");
	}

	let mut state = State {
		keystore: subsystem.keystore,
		slot_duration_millis: subsystem.slot_duration_millis,
		clock: subsystem.clock,
		assignment_criteria,
		spans: HashMap::new(),
		per_block_assignments_gathering_times: LruMap::new(ByLength::new(
			MAX_BLOCKS_WITH_ASSIGNMENT_TIMESTAMPS,
		)),
		no_show_stats: NoShowStats::default(),
	};

	let mut last_finalized_height: Option<BlockNumber> = {
		let (tx, rx) = oneshot::channel();
		to_other_subsystems
			.send_message(ChainApiMessage::FinalizedBlockNumber(tx))
			.await;
		match rx.await? {
			Ok(number) => Some(number),
			Err(err) => {
				gum::warn!(target: LOG_TARGET, ?err, "Failed fetching finalized number");
				None
			},
		}
	};

	// `None` on start-up. Gets initialized/updated on leaf update
	let mut session_info_provider = RuntimeInfo::new_with_config(RuntimeInfoConfig {
		keystore: None,
		session_cache_lru_size: DISPUTE_WINDOW.get(),
	});

	let mut wakeups = Wakeups::default();
	let mut currently_checking_set = CurrentlyCheckingSet::default();
	let mut delayed_approvals_timers = DelayedApprovalTimer::default();
	let mut approvals_cache = LruMap::new(ByLength::new(APPROVAL_CACHE_SIZE));

	loop {
		let mut overlayed_db = OverlayedBackend::new(&backend);
		let actions = futures::select! {
			(_tick, woken_block, woken_candidate) = wakeups.next(&*state.clock).fuse() => {
				subsystem.metrics.on_wakeup();
				process_wakeup(
					&mut to_other_subsystems,
					&mut state,
					&mut overlayed_db,
					&mut session_info_provider,
					woken_block,
					woken_candidate,
					&subsystem.metrics,
					&wakeups,
				).await?
			}
			next_msg = work_provider.recv().fuse() => {
				let mut actions = handle_from_overseer(
					&mut to_other_subsystems,
					&mut to_approval_distr,
					&subsystem.spawner,
					&mut state,
					&mut overlayed_db,
					&mut session_info_provider,
					&subsystem.metrics,
					next_msg?,
					&mut last_finalized_height,
					&mut wakeups,
				).await?;

				if let Mode::Syncing(ref mut oracle) = subsystem.mode {
					if !oracle.is_major_syncing() {
						// note that we're active before processing other actions.
						actions.insert(0, Action::BecomeActive)
					}
				}

				actions
			}
			approval_state = currently_checking_set.next(&mut approvals_cache).fuse() => {
				let mut actions = Vec::new();
				let (
					relay_block_hashes,
					ApprovalState {
						validator_index,
						candidate_hash,
						approval_outcome,
					}
				) = approval_state;

				if matches!(approval_outcome, ApprovalOutcome::Approved) {
					let mut approvals: Vec<Action> = relay_block_hashes
						.into_iter()
						.map(|block_hash|
							Action::IssueApproval(
								candidate_hash,
								ApprovalVoteRequest {
									validator_index,
									block_hash,
								},
							)
						)
						.collect();
					actions.append(&mut approvals);
				}

				actions
			},
			(block_hash, validator_index) = delayed_approvals_timers.select_next_some() => {
				gum::debug!(
					target: LOG_TARGET,
					?block_hash,
					?validator_index,
					"Sign approval for multiple candidates",
				);

				match maybe_create_signature(
					&mut overlayed_db,
					&mut session_info_provider,
					&state,
					&mut to_other_subsystems,
					&mut to_approval_distr,
					block_hash,
					validator_index,
					&subsystem.metrics,
				).await {
					Ok(Some(next_wakeup)) => {
						delayed_approvals_timers.maybe_arm_timer(next_wakeup, state.clock.as_ref(), block_hash, validator_index);
					},
					Ok(None) => {}
					Err(err) => {
						gum::error!(
							target: LOG_TARGET,
							?err,
							"Failed to create signature",
						);
					}
				}
				vec![]
			}
		};

		if handle_actions(
			&mut to_other_subsystems,
			&mut to_approval_distr,
			&subsystem.spawner,
			&mut state,
			&mut overlayed_db,
			&mut session_info_provider,
			&subsystem.metrics,
			&mut wakeups,
			&mut currently_checking_set,
			&mut delayed_approvals_timers,
			&mut approvals_cache,
			&mut subsystem.mode,
			actions,
		)
		.await?
		{
			break
		}

		if !overlayed_db.is_empty() {
			let _timer = subsystem.metrics.time_db_transaction();
			let ops = overlayed_db.into_write_ops();
			backend.write(ops)?;
		}
	}

	Ok(())
}

// Starts a worker thread that runs the approval voting subsystem.
pub async fn start_approval_worker<
	WorkProvider: ApprovalVotingWorkProvider + Send + 'static,
	Sender: SubsystemSender<ChainApiMessage>
		+ SubsystemSender<RuntimeApiMessage>
		+ SubsystemSender<ChainSelectionMessage>
		+ SubsystemSender<AvailabilityRecoveryMessage>
		+ SubsystemSender<DisputeCoordinatorMessage>
		+ SubsystemSender<CandidateValidationMessage>
		+ Clone,
	ADSender: SubsystemSender<ApprovalDistributionMessage>,
>(
	work_provider: WorkProvider,
	to_other_subsystems: Sender,
	to_approval_distr: ADSender,
	config: Config,
	db: Arc<dyn Database>,
	keystore: Arc<LocalKeystore>,
	sync_oracle: Box<dyn SyncOracle + Send>,
	metrics: Metrics,
	spawner: Arc<dyn overseer::gen::Spawner + 'static>,
	task_name: &'static str,
	group_name: &'static str,
	clock: Arc<dyn Clock + Send + Sync>,
) -> SubsystemResult<()> {
	let approval_voting = ApprovalVotingSubsystem::with_config_and_clock(
		config,
		db.clone(),
		keystore,
		sync_oracle,
		metrics,
		clock,
		spawner,
	);
	let backend = DbBackend::new(db.clone(), approval_voting.db_config);
	let spawner = approval_voting.spawner.clone();
	spawner.spawn_blocking(
		task_name,
		Some(group_name),
		Box::pin(async move {
			if let Err(err) = run(
				work_provider,
				to_other_subsystems,
				to_approval_distr,
				approval_voting,
				Box::new(RealAssignmentCriteria),
				backend,
			)
			.await
			{
				gum::error!(target: LOG_TARGET, ?err, "Approval voting worker stoped processing messages");
			};
		}),
	);
	Ok(())
}

// Handle actions is a function that accepts a set of instructions
// and subsequently updates the underlying approvals_db in accordance
// with the linear set of instructions passed in. Therefore, actions
// must be processed in series to ensure that earlier actions are not
// negated/corrupted by later actions being executed out-of-order.
//
// However, certain Actions can cause additional actions to need to be
// processed by this function. In order to preserve linearity, we would
// need to handle these newly generated actions before we finalize
// completing additional actions in the submitted sequence of actions.
//
// Since recursive async functions are not stable yet, we are
// forced to modify the actions iterator on the fly whenever a new set
// of actions are generated by handling a single action.
//
// This particular problem statement is specified in issue 3311:
// 	https://github.com/paritytech/polkadot/issues/3311
//
// returns `true` if any of the actions was a `Conclude` command.
#[overseer::contextbounds(ApprovalVoting, prefix = self::overseer)]
async fn handle_actions<
	Sender: SubsystemSender<ChainApiMessage>
		+ SubsystemSender<RuntimeApiMessage>
		+ SubsystemSender<ChainSelectionMessage>
		+ SubsystemSender<AvailabilityRecoveryMessage>
		+ SubsystemSender<DisputeCoordinatorMessage>
		+ SubsystemSender<CandidateValidationMessage>
		+ Clone,
	ADSender: SubsystemSender<ApprovalDistributionMessage>,
>(
	sender: &mut Sender,
	approval_voting_sender: &mut ADSender,
	spawn_handle: &Arc<dyn overseer::gen::Spawner + 'static>,
	state: &mut State,
	overlayed_db: &mut OverlayedBackend<'_, impl Backend>,
	session_info_provider: &mut RuntimeInfo,
	metrics: &Metrics,
	wakeups: &mut Wakeups,
	currently_checking_set: &mut CurrentlyCheckingSet,
	delayed_approvals_timers: &mut DelayedApprovalTimer,
	approvals_cache: &mut LruMap<CandidateHash, ApprovalOutcome>,
	mode: &mut Mode,
	actions: Vec<Action>,
) -> SubsystemResult<bool> {
	let mut conclude = false;
	let mut actions_iter = actions.into_iter();
	while let Some(action) = actions_iter.next() {
		match action {
			Action::ScheduleWakeup { block_hash, block_number, candidate_hash, tick } => {
				wakeups.schedule(block_hash, block_number, candidate_hash, tick);
			},
			Action::IssueApproval(candidate_hash, approval_request) => {
				// Note that the IssueApproval action will create additional
				// actions that will need to all be processed before we can
				// handle the next action in the set passed to the ambient
				// function.
				//
				// In order to achieve this, we append the existing iterator
				// to the end of the iterator made up of these newly generated
				// actions.
				//
				// Note that chaining these iterators is O(n) as we must consume
				// the prior iterator.
				let next_actions: Vec<Action> = issue_approval(
					sender,
					approval_voting_sender,
					state,
					overlayed_db,
					session_info_provider,
					metrics,
					candidate_hash,
					delayed_approvals_timers,
					approval_request,
					&wakeups,
				)
				.await?
				.into_iter()
				.map(|v| v.clone())
				.chain(actions_iter)
				.collect();

				actions_iter = next_actions.into_iter();
			},
			Action::LaunchApproval {
				claimed_candidate_indices,
				candidate_hash,
				indirect_cert,
				assignment_tranche,
				relay_block_hash,
				session,
				executor_params,
				candidate,
				backing_group,
				distribute_assignment,
				core_index,
			} => {
				// Don't launch approval work if the node is syncing.
				if let Mode::Syncing(_) = *mode {
					continue
				}

				let mut launch_approval_span = state
					.spans
					.get(&relay_block_hash)
					.map(|span| span.child("launch-approval"))
					.unwrap_or_else(|| jaeger::Span::new(candidate_hash, "launch-approval"))
					.with_trace_id(candidate_hash)
					.with_candidate(candidate_hash)
					.with_stage(jaeger::Stage::ApprovalChecking);

				metrics.on_assignment_produced(assignment_tranche);
				let block_hash = indirect_cert.block_hash;
				launch_approval_span.add_string_tag("block-hash", format!("{:?}", block_hash));
				let validator_index = indirect_cert.validator;

				if distribute_assignment {
					approval_voting_sender.send_unbounded_message(
						ApprovalDistributionMessage::DistributeAssignment(
							indirect_cert,
							claimed_candidate_indices,
						),
					);
				}

				match approvals_cache.get(&candidate_hash) {
					Some(ApprovalOutcome::Approved) => {
						let new_actions: Vec<Action> = std::iter::once(Action::IssueApproval(
							candidate_hash,
							ApprovalVoteRequest { validator_index, block_hash },
						))
						.map(|v| v.clone())
						.chain(actions_iter)
						.collect();
						actions_iter = new_actions.into_iter();
					},
					None => {
						let sender = sender.clone();
						let spawn_handle = spawn_handle.clone();

						currently_checking_set
							.insert_relay_block_hash(
								candidate_hash,
								validator_index,
								relay_block_hash,
								async move {
									launch_approval(
										sender,
										spawn_handle,
										metrics.clone(),
										session,
										candidate,
										validator_index,
										block_hash,
										backing_group,
										executor_params,
										core_index,
										&launch_approval_span,
									)
									.await
								},
							)
							.await?;
					},
					Some(_) => {},
				}
			},
			Action::NoteApprovedInChainSelection(block_hash) => {
				let _span = state
					.spans
					.get(&block_hash)
					.map(|span| span.child("note-approved-in-chain-selection"))
					.unwrap_or_else(|| {
						jaeger::Span::new(block_hash, "note-approved-in-chain-selection")
					})
					.with_string_tag("block-hash", format!("{:?}", block_hash))
					.with_stage(jaeger::Stage::ApprovalChecking);
				sender.send_message(ChainSelectionMessage::Approved(block_hash)).await;
			},
			Action::BecomeActive => {
				*mode = Mode::Active;

				let (messages, next_actions) = distribution_messages_for_activation(
					sender,
					overlayed_db,
					state,
					delayed_approvals_timers,
					session_info_provider,
				)
				.await?;

				approval_voting_sender.send_messages(messages.into_iter()).await;
				let next_actions: Vec<Action> =
					next_actions.into_iter().map(|v| v.clone()).chain(actions_iter).collect();

				actions_iter = next_actions.into_iter();
			},
			Action::Conclude => {
				conclude = true;
			},
		}
	}

	Ok(conclude)
}

fn cores_to_candidate_indices(
	core_indices: &CoreBitfield,
	block_entry: &BlockEntry,
) -> Result<CandidateBitfield, BitfieldError> {
	let mut candidate_indices = Vec::new();

	// Map from core index to candidate index.
	for claimed_core_index in core_indices.iter_ones() {
		if let Some(candidate_index) = block_entry
			.candidates()
			.iter()
			.position(|(core_index, _)| core_index.0 == claimed_core_index as u32)
		{
			candidate_indices.push(candidate_index as _);
		}
	}

	CandidateBitfield::try_from(candidate_indices)
}

// Returns the claimed core bitfield from the assignment cert and the core index
// from the block entry.
fn get_core_indices_on_startup(
	assignment: &AssignmentCertKindV2,
	block_entry_core_index: CoreIndex,
) -> CoreBitfield {
	match &assignment {
		AssignmentCertKindV2::RelayVRFModuloCompact { core_bitfield } => core_bitfield.clone(),
		AssignmentCertKindV2::RelayVRFModulo { sample: _ } =>
			CoreBitfield::try_from(vec![block_entry_core_index]).expect("Not an empty vec; qed"),
		AssignmentCertKindV2::RelayVRFDelay { core_index } =>
			CoreBitfield::try_from(vec![*core_index]).expect("Not an empty vec; qed"),
	}
}

// Returns the claimed core bitfield from the assignment cert, the candidate hash and a
// `BlockEntry`. Can fail only for VRF Delay assignments for which we cannot find the candidate hash
// in the block entry which indicates a bug or corrupted storage.
fn get_assignment_core_indices(
	assignment: &AssignmentCertKindV2,
	candidate_hash: &CandidateHash,
	block_entry: &BlockEntry,
) -> Option<CoreBitfield> {
	match &assignment {
		AssignmentCertKindV2::RelayVRFModuloCompact { core_bitfield } =>
			Some(core_bitfield.clone()),
		AssignmentCertKindV2::RelayVRFModulo { sample: _ } => block_entry
			.candidates()
			.iter()
			.find(|(_core_index, h)| candidate_hash == h)
			.map(|(core_index, _candidate_hash)| {
				CoreBitfield::try_from(vec![*core_index]).expect("Not an empty vec; qed")
			}),
		AssignmentCertKindV2::RelayVRFDelay { core_index } =>
			Some(CoreBitfield::try_from(vec![*core_index]).expect("Not an empty vec; qed")),
	}
}

#[overseer::contextbounds(ApprovalVoting, prefix = self::overseer)]
async fn distribution_messages_for_activation<Sender: SubsystemSender<RuntimeApiMessage>>(
	sender: &mut Sender,
	db: &OverlayedBackend<'_, impl Backend>,
	state: &State,
	delayed_approvals_timers: &mut DelayedApprovalTimer,
	session_info_provider: &mut RuntimeInfo,
) -> SubsystemResult<(Vec<ApprovalDistributionMessage>, Vec<Action>)> {
	let all_blocks: Vec<Hash> = db.load_all_blocks()?;

	let mut approval_meta = Vec::with_capacity(all_blocks.len());
	let mut messages = Vec::new();
	let mut actions = Vec::new();

	messages.push(ApprovalDistributionMessage::NewBlocks(Vec::new())); // dummy value.

	for block_hash in all_blocks {
		let mut distribution_message_span = state
			.spans
			.get(&block_hash)
			.map(|span| span.child("distribution-messages-for-activation"))
			.unwrap_or_else(|| {
				jaeger::Span::new(block_hash, "distribution-messages-for-activation")
			})
			.with_stage(jaeger::Stage::ApprovalChecking)
			.with_string_tag("block-hash", format!("{:?}", block_hash));
		let block_entry = match db.load_block_entry(&block_hash)? {
			Some(b) => b,
			None => {
				gum::warn!(target: LOG_TARGET, ?block_hash, "Missing block entry");

				continue
			},
		};

		distribution_message_span.add_string_tag("block-hash", &block_hash.to_string());
		distribution_message_span
			.add_string_tag("parent-hash", &block_entry.parent_hash().to_string());
		approval_meta.push(BlockApprovalMeta {
			hash: block_hash,
			number: block_entry.block_number(),
			parent_hash: block_entry.parent_hash(),
			candidates: block_entry
				.candidates()
				.iter()
<<<<<<< HEAD
				.flat_map(|(core_index, c_hash)| {
					let candidate = db.load_candidate_entry(c_hash).ok().flatten();
					candidate
						.and_then(|entry| {
							entry.approval_entry(&block_hash).map(|entry| entry.backing_group())
						})
						.and_then(|group_index| Some((*c_hash, *core_index, group_index)))
=======
				.map(|(core_index, c_hash)| {
					let candidate = db.load_candidate_entry(c_hash).ok().flatten();
					let group_index = candidate
						.and_then(|entry| {
							entry.approval_entry(&block_hash).map(|entry| entry.backing_group())
						})
						.unwrap_or_else(|| {
							gum::warn!(
								target: LOG_TARGET,
								?block_hash,
								?c_hash,
								"Missing candidate entry or approval entry",
							);
							GroupIndex::default()
						});
					(*c_hash, *core_index, group_index)
>>>>>>> f5783cc6
				})
				.collect(),
			slot: block_entry.slot(),
			session: block_entry.session(),
			vrf_story: block_entry.relay_vrf_story(),
		});
		let mut signatures_queued = HashSet::new();
		for (core_index, candidate_hash) in block_entry.candidates() {
			let _candidate_span =
				distribution_message_span.child("candidate").with_candidate(*candidate_hash);
			let candidate_entry = match db.load_candidate_entry(&candidate_hash)? {
				Some(c) => c,
				None => {
					gum::warn!(
						target: LOG_TARGET,
						?block_hash,
						?candidate_hash,
						"Missing candidate entry",
					);

					continue
				},
			};

			match candidate_entry.approval_entry(&block_hash) {
				Some(approval_entry) => {
					match approval_entry.local_statements() {
						(None, None) | (None, Some(_)) => {}, // second is impossible case.
						(Some(assignment), None) => {
							let claimed_core_indices =
								get_core_indices_on_startup(&assignment.cert().kind, *core_index);

							if block_entry.has_candidates_pending_signature() {
								delayed_approvals_timers.maybe_arm_timer(
									state.clock.tick_now(),
									state.clock.as_ref(),
									block_entry.block_hash(),
									assignment.validator_index(),
								)
							}

							match cores_to_candidate_indices(&claimed_core_indices, &block_entry) {
								Ok(bitfield) => {
									gum::debug!(
										target: LOG_TARGET,
										candidate_hash = ?candidate_entry.candidate_receipt().hash(),
										?block_hash,
										"Discovered, triggered assignment, not approved yet",
									);

									let indirect_cert = IndirectAssignmentCertV2 {
										block_hash,
										validator: assignment.validator_index(),
										cert: assignment.cert().clone(),
									};
									messages.push(
										ApprovalDistributionMessage::DistributeAssignment(
											indirect_cert.clone(),
											bitfield.clone(),
										),
									);

									if !block_entry.candidate_is_pending_signature(*candidate_hash)
									{
										let ExtendedSessionInfo { ref executor_params, .. } =
											match get_extended_session_info(
												session_info_provider,
												sender,
												block_entry.block_hash(),
												block_entry.session(),
											)
											.await
											{
												Some(i) => i,
												None => continue,
											};

										actions.push(Action::LaunchApproval {
											claimed_candidate_indices: bitfield,
											candidate_hash: candidate_entry
												.candidate_receipt()
												.hash(),
											indirect_cert,
											assignment_tranche: assignment.tranche(),
											relay_block_hash: block_hash,
											session: block_entry.session(),
											executor_params: executor_params.clone(),
											candidate: candidate_entry.candidate_receipt().clone(),
											backing_group: approval_entry.backing_group(),
											distribute_assignment: false,
											core_index: Some(*core_index),
										});
									}
								},
								Err(err) => {
									// Should never happen. If we fail here it means the
									// assignment is null (no cores claimed).
									gum::warn!(
										target: LOG_TARGET,
										?block_hash,
										?candidate_hash,
										?err,
										"Failed to create assignment bitfield",
									);
								},
							}
						},
						(Some(assignment), Some(approval_sig)) => {
							let claimed_core_indices =
								get_core_indices_on_startup(&assignment.cert().kind, *core_index);
							match cores_to_candidate_indices(&claimed_core_indices, &block_entry) {
								Ok(bitfield) => messages.push(
									ApprovalDistributionMessage::DistributeAssignment(
										IndirectAssignmentCertV2 {
											block_hash,
											validator: assignment.validator_index(),
											cert: assignment.cert().clone(),
										},
										bitfield,
									),
								),
								Err(err) => {
									gum::warn!(
										target: LOG_TARGET,
										?block_hash,
										?candidate_hash,
										?err,
										"Failed to create assignment bitfield",
									);
									// If we didn't send assignment, we don't send approval.
									continue
								},
							}
							if signatures_queued
								.insert(approval_sig.signed_candidates_indices.clone())
							{
								messages.push(ApprovalDistributionMessage::DistributeApproval(
									IndirectSignedApprovalVoteV2 {
										block_hash,
										candidate_indices: approval_sig.signed_candidates_indices,
										validator: assignment.validator_index(),
										signature: approval_sig.signature,
									},
								))
							};
						},
					}
				},
				None => {
					gum::warn!(
						target: LOG_TARGET,
						?block_hash,
						?candidate_hash,
						"Missing approval entry",
					);
				},
			}
		}
	}

	messages[0] = ApprovalDistributionMessage::NewBlocks(approval_meta);
	Ok((messages, actions))
}

// Handle an incoming signal from the overseer. Returns true if execution should conclude.
async fn handle_from_overseer<
	Sender: SubsystemSender<ChainApiMessage>
		+ SubsystemSender<RuntimeApiMessage>
		+ SubsystemSender<ChainSelectionMessage>
		+ Clone,
	ADSender: SubsystemSender<ApprovalDistributionMessage>,
>(
	sender: &mut Sender,
	approval_voting_sender: &mut ADSender,
	spawn_handle: &Arc<dyn overseer::gen::Spawner + 'static>,
	state: &mut State,
	db: &mut OverlayedBackend<'_, impl Backend>,
	session_info_provider: &mut RuntimeInfo,
	metrics: &Metrics,
	x: FromOrchestra<ApprovalVotingMessage>,
	last_finalized_height: &mut Option<BlockNumber>,
	wakeups: &mut Wakeups,
) -> SubsystemResult<Vec<Action>> {
	let actions = match x {
		FromOrchestra::Signal(OverseerSignal::ActiveLeaves(update)) => {
			let mut actions = Vec::new();
			if let Some(activated) = update.activated {
				let head = activated.hash;
				let approval_voting_span =
					jaeger::PerLeafSpan::new(activated.span, "approval-voting");
				state.spans.insert(head, approval_voting_span);
				match import::handle_new_head(
					sender,
					approval_voting_sender,
					state,
					db,
					session_info_provider,
					head,
					last_finalized_height,
				)
				.await
				{
					Err(e) => return Err(SubsystemError::with_origin("db", e)),
					Ok(block_imported_candidates) => {
						// Schedule wakeups for all imported candidates.
						for block_batch in block_imported_candidates {
							gum::debug!(
								target: LOG_TARGET,
								block_number = ?block_batch.block_number,
								block_hash = ?block_batch.block_hash,
								num_candidates = block_batch.imported_candidates.len(),
								"Imported new block.",
							);

							state.no_show_stats.maybe_print(block_batch.block_number);

							for (c_hash, c_entry) in block_batch.imported_candidates {
								metrics.on_candidate_imported();

								let our_tranche = c_entry
									.approval_entry(&block_batch.block_hash)
									.and_then(|a| a.our_assignment().map(|a| a.tranche()));

								if let Some(our_tranche) = our_tranche {
									let tick = our_tranche as Tick + block_batch.block_tick;
									gum::trace!(
										target: LOG_TARGET,
										tranche = our_tranche,
										candidate_hash = ?c_hash,
										block_hash = ?block_batch.block_hash,
										block_tick = block_batch.block_tick,
										"Scheduling first wakeup.",
									);

									// Our first wakeup will just be the tranche of our assignment,
									// if any. This will likely be superseded by incoming
									// assignments and approvals which trigger rescheduling.
									actions.push(Action::ScheduleWakeup {
										block_hash: block_batch.block_hash,
										block_number: block_batch.block_number,
										candidate_hash: c_hash,
										tick,
									});
								}
							}
						}
					},
				}
			}

			actions
		},
		FromOrchestra::Signal(OverseerSignal::BlockFinalized(block_hash, block_number)) => {
			gum::debug!(target: LOG_TARGET, ?block_hash, ?block_number, "Block finalized");
			*last_finalized_height = Some(block_number);

			crate::ops::canonicalize(db, block_number, block_hash)
				.map_err(|e| SubsystemError::with_origin("db", e))?;

			// `prune_finalized_wakeups` prunes all finalized block hashes. We prune spans
			// accordingly.
			wakeups.prune_finalized_wakeups(block_number, &mut state.spans);
			state.cleanup_assignments_gathering_timestamp(block_number);

			// // `prune_finalized_wakeups` prunes all finalized block hashes. We prune spans
			// accordingly. let hash_set =
			// wakeups.block_numbers.values().flatten().collect::<HashSet<_>>(); state.spans.
			// retain(|hash, _| hash_set.contains(hash));

			Vec::new()
		},
		FromOrchestra::Signal(OverseerSignal::Conclude) => {
			vec![Action::Conclude]
		},
		FromOrchestra::Communication { msg } => match msg {
			ApprovalVotingMessage::ImportAssignment(checked_assignment, tx) => {
<<<<<<< HEAD
				let (check_outcome, actions) =
					import_assignment(sender, state, db, session_info_provider, checked_assignment)
						.await?;
=======
				let (check_outcome, actions) = import_assignment(
					ctx.sender(),
					state,
					db,
					session_info_provider,
					checked_assignment,
				)
				.await?;
>>>>>>> f5783cc6
				// approval-distribution makes sure this assignment is valid and expected,
				// so this import should never fail, if it does it might mean one of two things,
				// there is a bug in the code or the two subsystems got out of sync.
				if let AssignmentCheckResult::Bad(ref err) = check_outcome {
					gum::debug!(target: LOG_TARGET, ?err, "Unexpected fail when importing an assignment");
				}
				let _ = tx.map(|tx| tx.send(check_outcome));
				actions
			},
			ApprovalVotingMessage::ImportApproval(a, tx) => {
<<<<<<< HEAD
				let result =
					import_approval(sender, state, db, session_info_provider, metrics, a, &wakeups)
						.await?;
=======
				let result = import_approval(
					ctx.sender(),
					state,
					db,
					session_info_provider,
					metrics,
					a,
					&wakeups,
				)
				.await?;
>>>>>>> f5783cc6
				// approval-distribution makes sure this vote is valid and expected,
				// so this import should never fail, if it does it might mean one of two things,
				// there is a bug in the code or the two subsystems got out of sync.
				if let ApprovalCheckResult::Bad(ref err) = result.1 {
					gum::debug!(target: LOG_TARGET, ?err, "Unexpected fail when importing an approval");
				}
				let _ = tx.map(|tx| tx.send(result.1));

				result.0
			},
			ApprovalVotingMessage::ApprovedAncestor(target, lower_bound, res) => {
				let mut approved_ancestor_span = state
					.spans
					.get(&target)
					.map(|span| span.child("approved-ancestor"))
					.unwrap_or_else(|| jaeger::Span::new(target, "approved-ancestor"))
					.with_stage(jaeger::Stage::ApprovalChecking)
					.with_string_tag("leaf", format!("{:?}", target));
				match handle_approved_ancestor(
					sender,
					db,
					target,
					lower_bound,
					wakeups,
					&mut approved_ancestor_span,
					&metrics,
				)
				.await
				{
					Ok(v) => {
						let _ = res.send(v);
					},
					Err(e) => {
						let _ = res.send(None);
						return Err(e)
					},
				}

				Vec::new()
			},
			ApprovalVotingMessage::GetApprovalSignaturesForCandidate(candidate_hash, tx) => {
				metrics.on_candidate_signatures_request();
				get_approval_signatures_for_candidate(
					approval_voting_sender.clone(),
					spawn_handle,
					db,
					candidate_hash,
					tx,
				)
				.await?;
				Vec::new()
			},
		},
	};

	Ok(actions)
}

/// Retrieve approval signatures.
///
/// This involves an unbounded message send to approval-distribution, the caller has to ensure that
/// calls to this function are infrequent and bounded.
#[overseer::contextbounds(ApprovalVoting, prefix = self::overseer)]
async fn get_approval_signatures_for_candidate<
	Sender: SubsystemSender<ApprovalDistributionMessage>,
>(
	mut sender: Sender,
	spawn_handle: &Arc<dyn overseer::gen::Spawner + 'static>,
	db: &OverlayedBackend<'_, impl Backend>,
	candidate_hash: CandidateHash,
	tx: oneshot::Sender<HashMap<ValidatorIndex, (Vec<CandidateHash>, ValidatorSignature)>>,
) -> SubsystemResult<()> {
	let send_votes = |votes| {
		if let Err(_) = tx.send(votes) {
			gum::debug!(
				target: LOG_TARGET,
				"Sending approval signatures back failed, as receiver got closed."
			);
		}
	};
	let entry = match db.load_candidate_entry(&candidate_hash)? {
		None => {
			send_votes(HashMap::new());
			gum::debug!(
				target: LOG_TARGET,
				?candidate_hash,
				"Sent back empty votes because the candidate was not found in db."
			);
			return Ok(())
		},
		Some(e) => e,
	};

	let relay_hashes = entry.block_assignments.keys();

	let mut candidate_indices = HashSet::new();
	let mut candidate_indices_to_candidate_hashes: HashMap<
		Hash,
		HashMap<CandidateIndex, CandidateHash>,
	> = HashMap::new();

	// Retrieve `CoreIndices`/`CandidateIndices` as required by approval-distribution:
	for hash in relay_hashes {
		let entry = match db.load_block_entry(hash)? {
			None => {
				gum::debug!(
					target: LOG_TARGET,
					?candidate_hash,
					?hash,
					"Block entry for assignment missing."
				);
				continue
			},
			Some(e) => e,
		};
		for (candidate_index, (_core_index, c_hash)) in entry.candidates().iter().enumerate() {
			if c_hash == &candidate_hash {
				candidate_indices.insert((*hash, candidate_index as u32));
			}
			candidate_indices_to_candidate_hashes
				.entry(*hash)
				.or_default()
				.insert(candidate_index as _, *c_hash);
		}
	}

	let get_approvals = async move {
		let (tx_distribution, rx_distribution) = oneshot::channel();
		sender.send_unbounded_message(ApprovalDistributionMessage::GetApprovalSignatures(
			candidate_indices,
			tx_distribution,
		));

		// Because of the unbounded sending and the nature of the call (just fetching data from
		// state), this should not block long:
		match rx_distribution.timeout(WAIT_FOR_SIGS_TIMEOUT).await {
			None => {
				gum::warn!(
					target: LOG_TARGET,
					"Waiting for approval signatures timed out - dead lock?"
				);
			},
			Some(Err(_)) => gum::debug!(
				target: LOG_TARGET,
				"Request for approval signatures got cancelled by `approval-distribution`."
			),
			Some(Ok(votes)) => {
				let votes = votes
					.into_iter()
					.filter_map(|(validator_index, (hash, signed_candidates_indices, signature))| {
						let candidates_hashes = candidate_indices_to_candidate_hashes.get(&hash);

						if candidates_hashes.is_none() {
							gum::warn!(
								target: LOG_TARGET,
								?hash,
								"Possible bug! Could not find map of candidate_hashes for block hash received from approval-distribution"
							);
						}

						let num_signed_candidates = signed_candidates_indices.len();

						let signed_candidates_hashes: Vec<CandidateHash> =
							signed_candidates_indices
								.into_iter()
								.filter_map(|candidate_index| {
									candidates_hashes.and_then(|candidate_hashes| {
										if let Some(candidate_hash) =
											candidate_hashes.get(&candidate_index)
										{
											Some(*candidate_hash)
										} else {
											gum::warn!(
												target: LOG_TARGET,
												?candidate_index,
												"Possible bug! Could not find candidate hash for candidate_index coming from approval-distribution"
											);
											None
										}
									})
								})
								.collect();
						if num_signed_candidates == signed_candidates_hashes.len() {
							Some((validator_index, (signed_candidates_hashes, signature)))
						} else {
							gum::warn!(
								target: LOG_TARGET,
								"Possible bug! Could not find all hashes for candidates coming from approval-distribution"
							);
							None
						}
					})
					.collect();
				send_votes(votes)
			},
		}
	};

	// No need to block subsystem on this (also required to break cycle).
	// We should not be sending this message frequently - caller must make sure this is bounded.
	gum::trace!(
		target: LOG_TARGET,
		?candidate_hash,
		"Spawning task for fetching signatures from approval-distribution"
	);
	spawn_handle.spawn(
		"get-approval-signatures",
		Some("approval-voting-subsystem"),
		Box::pin(get_approvals),
	);
	Ok(())
}

#[overseer::contextbounds(ApprovalVoting, prefix = self::overseer)]
async fn handle_approved_ancestor<Sender: SubsystemSender<ChainApiMessage>>(
	sender: &mut Sender,
	db: &OverlayedBackend<'_, impl Backend>,
	target: Hash,
	lower_bound: BlockNumber,
	wakeups: &Wakeups,
	span: &mut jaeger::Span,
	metrics: &Metrics,
) -> SubsystemResult<Option<HighestApprovedAncestorBlock>> {
	const MAX_TRACING_WINDOW: usize = 200;
	const ABNORMAL_DEPTH_THRESHOLD: usize = 5;
	const LOGGING_DEPTH_THRESHOLD: usize = 10;
	let mut span = span
		.child("handle-approved-ancestor")
		.with_stage(jaeger::Stage::ApprovalChecking);

	let mut all_approved_max = None;

	let target_number = {
		let (tx, rx) = oneshot::channel();

		sender.send_message(ChainApiMessage::BlockNumber(target, tx)).await;

		match rx.await {
			Ok(Ok(Some(n))) => n,
			Ok(Ok(None)) => return Ok(None),
			Ok(Err(_)) | Err(_) => return Ok(None),
		}
	};

	span.add_uint_tag("leaf-number", target_number as u64);
	span.add_uint_tag("lower-bound", lower_bound as u64);
	if target_number <= lower_bound {
		return Ok(None)
	}

	// request ancestors up to but not including the lower bound,
	// as a vote on the lower bound is implied if we cannot find
	// anything else.
	let ancestry = if target_number > lower_bound + 1 {
		let (tx, rx) = oneshot::channel();

		sender
			.send_message(ChainApiMessage::Ancestors {
				hash: target,
				k: (target_number - (lower_bound + 1)) as usize,
				response_channel: tx,
			})
			.await;

		match rx.await {
			Ok(Ok(a)) => a,
			Err(_) | Ok(Err(_)) => return Ok(None),
		}
	} else {
		Vec::new()
	};
	let ancestry_len = ancestry.len();

	let mut block_descriptions = Vec::new();

	let mut bits: BitVec<u8, Lsb0> = Default::default();
	for (i, block_hash) in std::iter::once(target).chain(ancestry).enumerate() {
		let mut entry_span =
			span.child("load-block-entry").with_stage(jaeger::Stage::ApprovalChecking);
		entry_span.add_string_tag("block-hash", format!("{:?}", block_hash));
		// Block entries should be present as the assumption is that
		// nothing here is finalized. If we encounter any missing block
		// entries we can fail.
		let entry = match db.load_block_entry(&block_hash)? {
			None => {
				let block_number = target_number.saturating_sub(i as u32);
				gum::info!(
					target: LOG_TARGET,
					unknown_number = ?block_number,
					unknown_hash = ?block_hash,
					"Chain between ({}, {}) and {} not fully known. Forcing vote on {}",
					target,
					target_number,
					lower_bound,
					lower_bound,
				);
				return Ok(None)
			},
			Some(b) => b,
		};

		// even if traversing millions of blocks this is fairly cheap and always dwarfed by the
		// disk lookups.
		bits.push(entry.is_fully_approved());
		if entry.is_fully_approved() {
			if all_approved_max.is_none() {
				// First iteration of the loop is target, i = 0. After that,
				// ancestry is moving backwards.
				all_approved_max = Some((block_hash, target_number - i as BlockNumber));
			}
			block_descriptions.push(BlockDescription {
				block_hash,
				session: entry.session(),
				candidates: entry
					.candidates()
					.iter()
					.map(|(_idx, candidate_hash)| *candidate_hash)
					.collect(),
			});
		} else if bits.len() <= ABNORMAL_DEPTH_THRESHOLD {
			all_approved_max = None;
			block_descriptions.clear();
		} else {
			all_approved_max = None;
			block_descriptions.clear();

			let unapproved: Vec<_> = entry.unapproved_candidates().collect();
			gum::debug!(
				target: LOG_TARGET,
				"Block {} is {} blocks deep and has {}/{} candidates unapproved",
				block_hash,
				bits.len() - 1,
				unapproved.len(),
				entry.candidates().len(),
			);
			if ancestry_len >= LOGGING_DEPTH_THRESHOLD && i > ancestry_len - LOGGING_DEPTH_THRESHOLD
			{
				gum::trace!(
					target: LOG_TARGET,
					?block_hash,
					"Unapproved candidates at depth {}: {:?}",
					bits.len(),
					unapproved
				)
			}
			metrics.on_unapproved_candidates_in_unfinalized_chain(unapproved.len());
			entry_span.add_uint_tag("unapproved-candidates", unapproved.len() as u64);
			for candidate_hash in unapproved {
				match db.load_candidate_entry(&candidate_hash)? {
					None => {
						gum::warn!(
							target: LOG_TARGET,
							?candidate_hash,
							"Missing expected candidate in DB",
						);

						continue
					},
					Some(c_entry) => match c_entry.approval_entry(&block_hash) {
						None => {
							gum::warn!(
								target: LOG_TARGET,
								?candidate_hash,
								?block_hash,
								"Missing expected approval entry under candidate.",
							);
						},
						Some(a_entry) => {
							let status = || {
								let n_assignments = a_entry.n_assignments();

								// Take the approvals, filtered by the assignments
								// for this block.
								let n_approvals = c_entry
									.approvals()
									.iter()
									.by_vals()
									.enumerate()
									.filter(|(i, approved)| {
										*approved && a_entry.is_assigned(ValidatorIndex(*i as _))
									})
									.count();

								format!(
									"{}/{}/{}",
									n_assignments,
									n_approvals,
									a_entry.n_validators(),
								)
							};

							match a_entry.our_assignment() {
								None => gum::debug!(
									target: LOG_TARGET,
									?candidate_hash,
									?block_hash,
									status = %status(),
									"no assignment."
								),
								Some(a) => {
									let tranche = a.tranche();
									let triggered = a.triggered();

									let next_wakeup =
										wakeups.wakeup_for(block_hash, candidate_hash);

									let approved =
										triggered && { a_entry.local_statements().1.is_some() };

									gum::debug!(
										target: LOG_TARGET,
										?candidate_hash,
										?block_hash,
										tranche,
										?next_wakeup,
										status = %status(),
										triggered,
										approved,
										"assigned."
									);
								},
							}
						},
					},
				}
			}
		}
	}

	gum::debug!(
		target: LOG_TARGET,
		"approved blocks {}-[{}]-{}",
		target_number,
		{
			// formatting to divide bits by groups of 10.
			// when comparing logs on multiple machines where the exact vote
			// targets may differ, this grouping is useful.
			let mut s = String::with_capacity(bits.len());
			for (i, bit) in bits.iter().enumerate().take(MAX_TRACING_WINDOW) {
				s.push(if *bit { '1' } else { '0' });
				if (target_number - i as u32) % 10 == 0 && i != bits.len() - 1 {
					s.push(' ');
				}
			}

			s
		},
		if bits.len() > MAX_TRACING_WINDOW {
			format!(
				"{}... (truncated due to large window)",
				target_number - MAX_TRACING_WINDOW as u32 + 1,
			)
		} else {
			format!("{}", lower_bound + 1)
		},
	);

	// `reverse()` to obtain the ascending order from lowest to highest
	// block within the candidates, which is the expected order
	block_descriptions.reverse();

	let all_approved_max =
		all_approved_max.map(|(hash, block_number)| HighestApprovedAncestorBlock {
			hash,
			number: block_number,
			descriptions: block_descriptions,
		});
	match all_approved_max {
		Some(HighestApprovedAncestorBlock { ref hash, ref number, .. }) => {
			span.add_uint_tag("highest-approved-number", *number as u64);
			span.add_string_fmt_debug_tag("highest-approved-hash", hash);
		},
		None => {
			span.add_string_tag("reached-lower-bound", "true");
		},
	}

	Ok(all_approved_max)
}

// `Option::cmp` treats `None` as less than `Some`.
fn min_prefer_some<T: std::cmp::Ord>(a: Option<T>, b: Option<T>) -> Option<T> {
	match (a, b) {
		(None, None) => None,
		(None, Some(x)) | (Some(x), None) => Some(x),
		(Some(x), Some(y)) => Some(std::cmp::min(x, y)),
	}
}

fn schedule_wakeup_action(
	approval_entry: &ApprovalEntry,
	block_hash: Hash,
	block_number: BlockNumber,
	candidate_hash: CandidateHash,
	block_tick: Tick,
	tick_now: Tick,
	required_tranches: RequiredTranches,
) -> Option<Action> {
	let maybe_action = match required_tranches {
		_ if approval_entry.is_approved() => None,
		RequiredTranches::All => None,
		RequiredTranches::Exact { next_no_show, last_assignment_tick, .. } => {
			// Take the earlier of the next no show or the last assignment tick + required delay,
			// only considering the latter if it is after the current moment.
			min_prefer_some(
				last_assignment_tick.map(|l| l + APPROVAL_DELAY).filter(|t| t > &tick_now),
				next_no_show,
			)
			.map(|tick| Action::ScheduleWakeup {
				block_hash,
				block_number,
				candidate_hash,
				tick,
			})
		},
		RequiredTranches::Pending { considered, next_no_show, clock_drift, .. } => {
			// select the minimum of `next_no_show`, or the tick of the next non-empty tranche
			// after `considered`, including any tranche that might contain our own untriggered
			// assignment.
			let next_non_empty_tranche = {
				let next_announced = approval_entry
					.tranches()
					.iter()
					.skip_while(|t| t.tranche() <= considered)
					.map(|t| t.tranche())
					.next();

				let our_untriggered = approval_entry.our_assignment().and_then(|t| {
					if !t.triggered() && t.tranche() > considered {
						Some(t.tranche())
					} else {
						None
					}
				});

				// Apply the clock drift to these tranches.
				min_prefer_some(next_announced, our_untriggered)
					.map(|t| t as Tick + block_tick + clock_drift)
			};

			min_prefer_some(next_non_empty_tranche, next_no_show).map(|tick| {
				Action::ScheduleWakeup { block_hash, block_number, candidate_hash, tick }
			})
		},
	};

	match maybe_action {
		Some(Action::ScheduleWakeup { ref tick, .. }) => gum::trace!(
			target: LOG_TARGET,
			tick,
			?candidate_hash,
			?block_hash,
			block_tick,
			"Scheduling next wakeup.",
		),
		None => gum::trace!(
			target: LOG_TARGET,
			?candidate_hash,
			?block_hash,
			block_tick,
			"No wakeup needed.",
		),
		Some(_) => {}, // unreachable
	}

	maybe_action
}

async fn import_assignment<Sender>(
	sender: &mut Sender,
	state: &State,
	db: &mut OverlayedBackend<'_, impl Backend>,
	session_info_provider: &mut RuntimeInfo,
	checked_assignment: CheckedIndirectAssignment,
) -> SubsystemResult<(AssignmentCheckResult, Vec<Action>)>
where
	Sender: SubsystemSender<RuntimeApiMessage>,
{
	let tick_now = state.clock.tick_now();
	let assignment = checked_assignment.assignment();
	let candidate_indices = checked_assignment.candidate_indices();
	let tranche = checked_assignment.tranche();
	let mut import_assignment_span = state
		.spans
		.get(&assignment.block_hash)
		.map(|span| span.child("import-assignment"))
		.unwrap_or_else(|| jaeger::Span::new(assignment.block_hash, "import-assignment"))
		.with_relay_parent(assignment.block_hash)
		.with_stage(jaeger::Stage::ApprovalChecking);

	for candidate_index in candidate_indices.iter_ones() {
		import_assignment_span.add_uint_tag("candidate-index", candidate_index as u64);
	}

	let block_entry = match db.load_block_entry(&assignment.block_hash)? {
		Some(b) => b,
		None =>
			return Ok((
				AssignmentCheckResult::Bad(AssignmentCheckError::UnknownBlock(
					assignment.block_hash,
				)),
				Vec::new(),
			)),
	};

	let session_info = match get_session_info(
		session_info_provider,
		sender,
		block_entry.parent_hash(),
		block_entry.session(),
	)
	.await
	{
		Some(s) => s,
		None =>
			return Ok((
				AssignmentCheckResult::Bad(AssignmentCheckError::UnknownSessionIndex(
					block_entry.session(),
				)),
				Vec::new(),
			)),
	};

	let n_cores = session_info.n_cores as usize;

	// Early check the candidate bitfield and core bitfields lengths < `n_cores`.
	// Core bitfield length is checked later in `check_assignment_cert`.
	if candidate_indices.len() > n_cores {
		gum::debug!(
			target: LOG_TARGET,
			validator = assignment.validator.0,
			n_cores,
			candidate_bitfield_len = ?candidate_indices.len(),
			"Oversized bitfield",
		);

		return Ok((
			AssignmentCheckResult::Bad(AssignmentCheckError::InvalidBitfield(
				candidate_indices.len(),
			)),
			Vec::new(),
		))
	}

	let mut claimed_core_indices = Vec::new();
	let mut assigned_candidate_hashes = Vec::new();

	for candidate_index in candidate_indices.iter_ones() {
		let (claimed_core_index, assigned_candidate_hash) =
			match block_entry.candidate(candidate_index) {
				Some((c, h)) => (*c, *h),
				None =>
					return Ok((
						AssignmentCheckResult::Bad(AssignmentCheckError::InvalidCandidateIndex(
							candidate_index as _,
						)),
						Vec::new(),
					)), // no candidate at core.
			};

		let mut candidate_entry = match db.load_candidate_entry(&assigned_candidate_hash)? {
			Some(c) => c,
			None =>
				return Ok((
					AssignmentCheckResult::Bad(AssignmentCheckError::InvalidCandidate(
						candidate_index as _,
						assigned_candidate_hash,
					)),
					Vec::new(),
				)), // no candidate at core.
		};

		import_assignment_span
			.add_string_tag("candidate-hash", format!("{:?}", assigned_candidate_hash));
		import_assignment_span.add_string_tag(
			"traceID",
			format!("{:?}", jaeger::hash_to_trace_identifier(assigned_candidate_hash.0)),
		);

		if candidate_entry.approval_entry_mut(&assignment.block_hash).is_none() {
			return Ok((
				AssignmentCheckResult::Bad(AssignmentCheckError::Internal(
					assignment.block_hash,
					assigned_candidate_hash,
				)),
				Vec::new(),
			));
		};

		claimed_core_indices.push(claimed_core_index);
		assigned_candidate_hashes.push(assigned_candidate_hash);
	}

	// Error on null assignments.
	if claimed_core_indices.is_empty() {
		return Ok((
			AssignmentCheckResult::Bad(AssignmentCheckError::InvalidCert(
				assignment.validator,
				format!("{:?}", InvalidAssignmentReason::NullAssignment),
			)),
			Vec::new(),
		))
	}

	let mut actions = Vec::new();
	let res = {
		let mut is_duplicate = true;
		// Import the assignments for all cores in the cert.
		for (assigned_candidate_hash, candidate_index) in
			assigned_candidate_hashes.iter().zip(candidate_indices.iter_ones())
		{
			let mut candidate_entry = match db.load_candidate_entry(&assigned_candidate_hash)? {
				Some(c) => c,
				None =>
					return Ok((
						AssignmentCheckResult::Bad(AssignmentCheckError::InvalidCandidate(
							candidate_index as _,
							*assigned_candidate_hash,
						)),
						Vec::new(),
					)),
			};

			let approval_entry = match candidate_entry.approval_entry_mut(&assignment.block_hash) {
				Some(a) => a,
				None =>
					return Ok((
						AssignmentCheckResult::Bad(AssignmentCheckError::Internal(
							assignment.block_hash,
							*assigned_candidate_hash,
						)),
						Vec::new(),
					)),
			};
			is_duplicate &= approval_entry.is_assigned(assignment.validator);
			approval_entry.import_assignment(tranche, assignment.validator, tick_now);
			import_assignment_span.add_uint_tag("tranche", tranche as u64);

			// We've imported a new assignment, so we need to schedule a wake-up for when that might
			// no-show.
			if let Some((approval_entry, status)) = state
				.approval_status(sender, session_info_provider, &block_entry, &candidate_entry)
				.await
			{
				actions.extend(schedule_wakeup_action(
					approval_entry,
					block_entry.block_hash(),
					block_entry.block_number(),
					*assigned_candidate_hash,
					status.block_tick,
					tick_now,
					status.required_tranches,
				));
			}

			// We also write the candidate entry as it now contains the new candidate.
			db.write_candidate_entry(candidate_entry.into());
		}

		// Since we don't account for tranche in distribution message fingerprinting, some
		// validators can be assigned to the same core (VRF modulo vs VRF delay). These can be
		// safely ignored. However, if an assignment is for multiple cores (these are only
		// tranche0), we cannot ignore it, because it would mean ignoring other non duplicate
		// assignments.
		if is_duplicate {
			AssignmentCheckResult::AcceptedDuplicate
		} else if candidate_indices.count_ones() > 1 {
			gum::trace!(
				target: LOG_TARGET,
				validator = assignment.validator.0,
				candidate_hashes = ?assigned_candidate_hashes,
				assigned_cores = ?claimed_core_indices,
				?tranche,
				"Imported assignments for multiple cores.",
			);

			AssignmentCheckResult::Accepted
		} else {
			gum::trace!(
				target: LOG_TARGET,
				validator = assignment.validator.0,
				candidate_hashes = ?assigned_candidate_hashes,
				assigned_cores = ?claimed_core_indices,
				"Imported assignment for a single core.",
			);

			AssignmentCheckResult::Accepted
		}
	};

	Ok((res, actions))
}

async fn import_approval<Sender>(
	sender: &mut Sender,
	state: &mut State,
	db: &mut OverlayedBackend<'_, impl Backend>,
	session_info_provider: &mut RuntimeInfo,
	metrics: &Metrics,
	approval: CheckedIndirectSignedApprovalVote,
	wakeups: &Wakeups,
) -> SubsystemResult<(Vec<Action>, ApprovalCheckResult)>
where
	Sender: SubsystemSender<RuntimeApiMessage>,
{
	macro_rules! respond_early {
		($e: expr) => {{
			return Ok((Vec::new(), $e))
		}};
	}
	let mut span = state
		.spans
		.get(&approval.block_hash)
		.map(|span| span.child("import-approval"))
		.unwrap_or_else(|| jaeger::Span::new(approval.block_hash, "import-approval"))
		.with_string_fmt_debug_tag("candidate-index", approval.candidate_indices.clone())
		.with_relay_parent(approval.block_hash)
		.with_stage(jaeger::Stage::ApprovalChecking);

	let block_entry = match db.load_block_entry(&approval.block_hash)? {
		Some(b) => b,
		None => {
			respond_early!(ApprovalCheckResult::Bad(ApprovalCheckError::UnknownBlock(
				approval.block_hash
			),))
		},
	};

	let approved_candidates_info: Result<Vec<(CandidateIndex, CandidateHash)>, ApprovalCheckError> =
		approval
			.candidate_indices
			.iter_ones()
			.map(|candidate_index| {
				block_entry
					.candidate(candidate_index)
					.ok_or(ApprovalCheckError::InvalidCandidateIndex(candidate_index as _))
					.map(|candidate| (candidate_index as _, candidate.1))
			})
			.collect();

	let approved_candidates_info = match approved_candidates_info {
		Ok(approved_candidates_info) => approved_candidates_info,
		Err(err) => {
			respond_early!(ApprovalCheckResult::Bad(err))
		},
	};

	span.add_string_tag("candidate-hashes", format!("{:?}", approved_candidates_info));
	span.add_string_tag(
		"traceIDs",
		format!(
			"{:?}",
			approved_candidates_info
				.iter()
				.map(|(_, approved_candidate_hash)| hash_to_trace_identifier(
					approved_candidate_hash.0
				))
				.collect_vec()
		),
	);

	gum::trace!(
		target: LOG_TARGET,
		"Received approval for num_candidates {:}",
		approval.candidate_indices.count_ones()
	);

	let mut actions = Vec::new();
	for (approval_candidate_index, approved_candidate_hash) in approved_candidates_info {
		let block_entry = match db.load_block_entry(&approval.block_hash)? {
			Some(b) => b,
			None => {
				respond_early!(ApprovalCheckResult::Bad(ApprovalCheckError::UnknownBlock(
					approval.block_hash
				),))
			},
		};

		let candidate_entry = match db.load_candidate_entry(&approved_candidate_hash)? {
			Some(c) => c,
			None => {
				respond_early!(ApprovalCheckResult::Bad(ApprovalCheckError::InvalidCandidate(
					approval_candidate_index,
					approved_candidate_hash
				),))
			},
		};

		// Don't accept approvals until assignment.
		match candidate_entry.approval_entry(&approval.block_hash) {
			None => {
				respond_early!(ApprovalCheckResult::Bad(ApprovalCheckError::Internal(
					approval.block_hash,
					approved_candidate_hash
				),))
			},
			Some(e) if !e.is_assigned(approval.validator) => {
				respond_early!(ApprovalCheckResult::Bad(ApprovalCheckError::NoAssignment(
					approval.validator
				),))
			},
			_ => {},
		}

		gum::trace!(
			target: LOG_TARGET,
			validator_index = approval.validator.0,
			candidate_hash = ?approved_candidate_hash,
			para_id = ?candidate_entry.candidate_receipt().descriptor.para_id,
			"Importing approval vote",
		);

		let new_actions = advance_approval_state(
			sender,
			state,
			db,
			session_info_provider,
			&metrics,
			block_entry,
			approved_candidate_hash,
			candidate_entry,
			ApprovalStateTransition::RemoteApproval(approval.validator),
			wakeups,
		)
		.await;
		actions.extend(new_actions);
	}

	// importing the approval can be heavy as it may trigger acceptance for a series of blocks.
	Ok((actions, ApprovalCheckResult::Accepted))
}

#[derive(Debug)]
enum ApprovalStateTransition {
	RemoteApproval(ValidatorIndex),
	LocalApproval(ValidatorIndex),
	WakeupProcessed,
}

impl ApprovalStateTransition {
	fn validator_index(&self) -> Option<ValidatorIndex> {
		match *self {
			ApprovalStateTransition::RemoteApproval(v) |
			ApprovalStateTransition::LocalApproval(v) => Some(v),
			ApprovalStateTransition::WakeupProcessed => None,
		}
	}

	fn is_local_approval(&self) -> bool {
		match *self {
			ApprovalStateTransition::RemoteApproval(_) => false,
			ApprovalStateTransition::LocalApproval(_) => true,
			ApprovalStateTransition::WakeupProcessed => false,
		}
	}

	fn is_remote_approval(&self) -> bool {
		matches!(*self, ApprovalStateTransition::RemoteApproval(_))
	}
}

// Advance the approval state, either by importing an approval vote which is already checked to be
// valid and corresponding to an assigned validator on the candidate and block, or by noting that
// there are no further wakeups or tranches needed. This updates the block entry and candidate entry
// as necessary and schedules any further wakeups.
async fn advance_approval_state<Sender>(
	sender: &mut Sender,
	state: &mut State,
	db: &mut OverlayedBackend<'_, impl Backend>,
	session_info_provider: &mut RuntimeInfo,
	metrics: &Metrics,
	mut block_entry: BlockEntry,
	candidate_hash: CandidateHash,
	mut candidate_entry: CandidateEntry,
	transition: ApprovalStateTransition,
	wakeups: &Wakeups,
) -> Vec<Action>
where
	Sender: SubsystemSender<RuntimeApiMessage>,
{
	let validator_index = transition.validator_index();

	let already_approved_by = validator_index.as_ref().map(|v| candidate_entry.mark_approval(*v));
	let candidate_approved_in_block = block_entry.is_candidate_approved(&candidate_hash);

	// Check for early exits.
	//
	// If the candidate was approved
	// but not the block, it means that we still need more approvals for the candidate under the
	// block.
	//
	// If the block was approved, but the validator hadn't approved it yet, we should still hold
	// onto the approval vote on-disk in case we restart and rebroadcast votes. Otherwise, our
	// assignment might manifest as a no-show.
	if !transition.is_local_approval() {
		// We don't store remote votes and there's nothing to store for processed wakeups,
		// so we can early exit as long at the candidate is already concluded under the
		// block i.e. we don't need more approvals.
		if candidate_approved_in_block {
			return Vec::new()
		}
	}

	let mut actions = Vec::new();
	let block_hash = block_entry.block_hash();
	let block_number = block_entry.block_number();
	let session_index = block_entry.session();
	let para_id = candidate_entry.candidate_receipt().descriptor().para_id;
	let tick_now = state.clock.tick_now();

	let (is_approved, status) = if let Some((approval_entry, status)) = state
		.approval_status(sender, session_info_provider, &block_entry, &candidate_entry)
		.await
	{
		let check = approval_checking::check_approval(
			&candidate_entry,
			approval_entry,
			status.required_tranches.clone(),
		);
		state.observe_assignment_gathering_status(
			&metrics,
			&status.required_tranches,
			block_hash,
			block_entry.block_number(),
			candidate_hash,
		);

		// Check whether this is approved, while allowing a maximum
		// assignment tick of `now - APPROVAL_DELAY` - that is, that
		// all counted assignments are at least `APPROVAL_DELAY` ticks old.
		let is_approved = check.is_approved(tick_now.saturating_sub(APPROVAL_DELAY));
		if status.last_no_shows != 0 {
			metrics.on_observed_no_shows(status.last_no_shows);
			gum::trace!(
				target: LOG_TARGET,
				?candidate_hash,
				?block_hash,
				last_no_shows = ?status.last_no_shows,
				"Observed no_shows",
			);
		}
		if is_approved {
			gum::trace!(
				target: LOG_TARGET,
				?candidate_hash,
				?block_hash,
				"Candidate approved under block.",
			);

			let no_shows = check.known_no_shows();

			let was_block_approved = block_entry.is_fully_approved();
			block_entry.mark_approved_by_hash(&candidate_hash);
			let is_block_approved = block_entry.is_fully_approved();

			if no_shows != 0 {
				metrics.on_no_shows(no_shows);
			}
			if check == Check::ApprovedOneThird {
				// No-shows are not counted when more than one third of validators approve a
				// candidate, so count candidates where more than one third of validators had to
				// approve it, this is indicative of something breaking.
				metrics.on_approved_by_one_third()
			}

			metrics.on_candidate_approved(status.tranche_now as _);

			if is_block_approved && !was_block_approved {
				metrics.on_block_approved(status.tranche_now as _);
				actions.push(Action::NoteApprovedInChainSelection(block_hash));
			}

			db.write_block_entry(block_entry.into());
		} else if transition.is_local_approval() {
			// Local approvals always update the block_entry, so we need to flush it to
			// the database.
			db.write_block_entry(block_entry.into());
		}

		(is_approved, status)
	} else {
		gum::warn!(
			target: LOG_TARGET,
			?candidate_hash,
			?block_hash,
			?validator_index,
			"No approval entry for approval under block",
		);

		return Vec::new()
	};

	{
		let approval_entry = candidate_entry
			.approval_entry_mut(&block_hash)
			.expect("Approval entry just fetched; qed");

		let was_approved = approval_entry.is_approved();
		let newly_approved = is_approved && !was_approved;

		if is_approved {
			approval_entry.mark_approved();
		}
		if newly_approved {
			state.record_no_shows(session_index, para_id.into(), &status.no_show_validators);
		}
		actions.extend(schedule_wakeup_action(
			&approval_entry,
			block_hash,
			block_number,
			candidate_hash,
			status.block_tick,
			tick_now,
			status.required_tranches,
		));

		if is_approved && transition.is_remote_approval() {
			// Make sure we wake other blocks in case they have
			// a no-show that might be covered by this approval.
			for (fork_block_hash, fork_approval_entry) in candidate_entry
				.block_assignments
				.iter()
				.filter(|(hash, _)| **hash != block_hash)
			{
				let assigned_on_fork_block = validator_index
					.as_ref()
					.map(|validator_index| fork_approval_entry.is_assigned(*validator_index))
					.unwrap_or_default();
				if wakeups.wakeup_for(*fork_block_hash, candidate_hash).is_none() &&
					!fork_approval_entry.is_approved() &&
					assigned_on_fork_block
				{
					let fork_block_entry = db.load_block_entry(fork_block_hash);
					if let Ok(Some(fork_block_entry)) = fork_block_entry {
						actions.push(Action::ScheduleWakeup {
							block_hash: *fork_block_hash,
							block_number: fork_block_entry.block_number(),
							candidate_hash,
							// Schedule the wakeup next tick, since the assignment must be a
							// no-show, because there is no-wakeup scheduled.
							tick: tick_now + 1,
						})
					} else {
						gum::debug!(
							target: LOG_TARGET,
							?fork_block_entry,
							?fork_block_hash,
							"Failed to load block entry"
						)
					}
				}
			}
		}
		// We have no need to write the candidate entry if all of the following
		// is true:
		//
		// 1. This is not a local approval, as we don't store anything new in the approval entry.
		// 2. The candidate is not newly approved, as we haven't altered the approval entry's
		//    approved flag with `mark_approved` above.
		// 3. The approver, if any, had already approved the candidate, as we haven't altered the
		// bitfield.
		if transition.is_local_approval() || newly_approved || !already_approved_by.unwrap_or(true)
		{
			// In all other cases, we need to write the candidate entry.
			db.write_candidate_entry(candidate_entry);
		}
	}

	actions
}

fn should_trigger_assignment(
	approval_entry: &ApprovalEntry,
	candidate_entry: &CandidateEntry,
	required_tranches: RequiredTranches,
	tranche_now: DelayTranche,
) -> bool {
	match approval_entry.our_assignment() {
		None => false,
		Some(ref assignment) if assignment.triggered() => false,
		Some(ref assignment) if assignment.tranche() == 0 => true,
		Some(ref assignment) => {
			match required_tranches {
				RequiredTranches::All => !approval_checking::check_approval(
					&candidate_entry,
					&approval_entry,
					RequiredTranches::All,
				)
				// when all are required, we are just waiting for the first 1/3+
				.is_approved(Tick::max_value()),
				RequiredTranches::Pending { maximum_broadcast, clock_drift, .. } => {
					let drifted_tranche_now =
						tranche_now.saturating_sub(clock_drift as DelayTranche);
					assignment.tranche() <= maximum_broadcast &&
						assignment.tranche() <= drifted_tranche_now
				},
				RequiredTranches::Exact { .. } => {
					// indicates that no new assignments are needed at the moment.
					false
				},
			}
		},
	}
}

async fn process_wakeup<Sender: SubsystemSender<RuntimeApiMessage>>(
	sender: &mut Sender,
	state: &mut State,
	db: &mut OverlayedBackend<'_, impl Backend>,
	session_info_provider: &mut RuntimeInfo,
	relay_block: Hash,
	candidate_hash: CandidateHash,
	metrics: &Metrics,
	wakeups: &Wakeups,
) -> SubsystemResult<Vec<Action>> {
	let mut span = state
		.spans
		.get(&relay_block)
		.map(|span| span.child("process-wakeup"))
		.unwrap_or_else(|| jaeger::Span::new(candidate_hash, "process-wakeup"))
		.with_trace_id(candidate_hash)
		.with_relay_parent(relay_block)
		.with_candidate(candidate_hash)
		.with_stage(jaeger::Stage::ApprovalChecking);

	let block_entry = db.load_block_entry(&relay_block)?;
	let candidate_entry = db.load_candidate_entry(&candidate_hash)?;

	// If either is not present, we have nothing to wakeup. Might have lost a race with finality
	let (mut block_entry, mut candidate_entry) = match (block_entry, candidate_entry) {
		(Some(b), Some(c)) => (b, c),
		_ => return Ok(Vec::new()),
	};

	let ExtendedSessionInfo { ref session_info, ref executor_params, .. } =
		match get_extended_session_info(
			session_info_provider,
			sender,
			block_entry.block_hash(),
			block_entry.session(),
		)
		.await
		{
			Some(i) => i,
			None => return Ok(Vec::new()),
		};

	let block_tick = slot_number_to_tick(state.slot_duration_millis, block_entry.slot());
	let no_show_duration = slot_number_to_tick(
		state.slot_duration_millis,
		Slot::from(u64::from(session_info.no_show_slots)),
	);
	let tranche_now = state.clock.tranche_now(state.slot_duration_millis, block_entry.slot());
	span.add_uint_tag("tranche", tranche_now as u64);
	gum::trace!(
		target: LOG_TARGET,
		tranche = tranche_now,
		?candidate_hash,
		block_hash = ?relay_block,
		"Processing wakeup",
	);

	let (should_trigger, backing_group) = {
		let approval_entry = match candidate_entry.approval_entry(&relay_block) {
			Some(e) => e,
			None => return Ok(Vec::new()),
		};

		let tranches_to_approve = approval_checking::tranches_to_approve(
			&approval_entry,
			candidate_entry.approvals(),
			tranche_now,
			block_tick,
			no_show_duration,
			session_info.needed_approvals as _,
		);

		let should_trigger = should_trigger_assignment(
			&approval_entry,
			&candidate_entry,
			tranches_to_approve.required_tranches,
			tranche_now,
		);

		(should_trigger, approval_entry.backing_group())
	};

	gum::trace!(target: LOG_TARGET, "Wakeup processed. Should trigger: {}", should_trigger);

	let mut actions = Vec::new();
	let candidate_receipt = candidate_entry.candidate_receipt().clone();

	let maybe_cert = if should_trigger {
		let maybe_cert = {
			let approval_entry = candidate_entry
				.approval_entry_mut(&relay_block)
				.expect("should_trigger only true if this fetched earlier; qed");

			approval_entry.trigger_our_assignment(state.clock.tick_now())
		};

		db.write_candidate_entry(candidate_entry.clone());

		maybe_cert
	} else {
		None
	};

	if let Some((cert, val_index, tranche)) = maybe_cert {
		let indirect_cert =
			IndirectAssignmentCertV2 { block_hash: relay_block, validator: val_index, cert };

		gum::trace!(
			target: LOG_TARGET,
			?candidate_hash,
			para_id = ?candidate_receipt.descriptor.para_id,
			block_hash = ?relay_block,
			"Launching approval work.",
		);

		let candidate_core_index = block_entry
			.candidates()
			.iter()
			.find_map(|(core_index, h)| (h == &candidate_hash).then_some(*core_index));

		if let Some(claimed_core_indices) =
			get_assignment_core_indices(&indirect_cert.cert.kind, &candidate_hash, &block_entry)
		{
			match cores_to_candidate_indices(&claimed_core_indices, &block_entry) {
				Ok(claimed_candidate_indices) => {
					// Ensure we distribute multiple core assignments just once.
					let distribute_assignment = if claimed_candidate_indices.count_ones() > 1 {
						!block_entry.mark_assignment_distributed(claimed_candidate_indices.clone())
					} else {
						true
					};
					db.write_block_entry(block_entry.clone());
					actions.push(Action::LaunchApproval {
						claimed_candidate_indices,
						candidate_hash,
						indirect_cert,
						assignment_tranche: tranche,
						relay_block_hash: relay_block,
						session: block_entry.session(),
						executor_params: executor_params.clone(),
						candidate: candidate_receipt,
						backing_group,
						distribute_assignment,
						core_index: candidate_core_index,
					});
				},
				Err(err) => {
					// Never happens, it should only happen if no cores are claimed, which is a
					// bug.
					gum::warn!(
						target: LOG_TARGET,
						block_hash = ?relay_block,
						?err,
						"Failed to create assignment bitfield"
					);
				},
			};
		} else {
			gum::warn!(
				target: LOG_TARGET,
				block_hash = ?relay_block,
				?candidate_hash,
				"Cannot get assignment claimed core indices",
			);
		}
	}
	// Although we checked approval earlier in this function,
	// this wakeup might have advanced the state to approved via
	// a no-show that was immediately covered and therefore
	// we need to check for that and advance the state on-disk.
	//
	// Note that this function also schedules a wakeup as necessary.
	actions.extend(
		advance_approval_state(
			sender,
			state,
			db,
			session_info_provider,
			metrics,
			block_entry,
			candidate_hash,
			candidate_entry,
			ApprovalStateTransition::WakeupProcessed,
			wakeups,
		)
		.await,
	);

	Ok(actions)
}

// Launch approval work, returning an `AbortHandle` which corresponds to the background task
// spawned. When the background work is no longer needed, the `AbortHandle` should be dropped
// to cancel the background work and any requests it has spawned.
#[overseer::contextbounds(ApprovalVoting, prefix = self::overseer)]
async fn launch_approval<
	Sender: SubsystemSender<RuntimeApiMessage>
		+ SubsystemSender<AvailabilityRecoveryMessage>
		+ SubsystemSender<DisputeCoordinatorMessage>
		+ SubsystemSender<CandidateValidationMessage>,
>(
	mut sender: Sender,
	spawn_handle: Arc<dyn overseer::gen::Spawner + 'static>,
	metrics: Metrics,
	session_index: SessionIndex,
	candidate: CandidateReceipt,
	validator_index: ValidatorIndex,
	block_hash: Hash,
	backing_group: GroupIndex,
	executor_params: ExecutorParams,
	core_index: Option<CoreIndex>,
	span: &jaeger::Span,
) -> SubsystemResult<RemoteHandle<ApprovalState>> {
	let (a_tx, a_rx) = oneshot::channel();
	let (code_tx, code_rx) = oneshot::channel();

	// The background future returned by this function may
	// be dropped before completing. This guard is used to ensure that the approval
	// work is correctly counted as stale even if so.
	struct StaleGuard(Option<Metrics>);

	impl StaleGuard {
		fn take(mut self) -> Metrics {
			self.0.take().expect(
				"
				consumed after take; so this cannot be called twice; \
				nothing in this function reaches into the struct to avoid this API; \
				qed
			",
			)
		}
	}

	impl Drop for StaleGuard {
		fn drop(&mut self) {
			if let Some(metrics) = self.0.as_ref() {
				metrics.on_approval_stale();
			}
		}
	}

	let candidate_hash = candidate.hash();
	let para_id = candidate.descriptor.para_id;
	gum::trace!(target: LOG_TARGET, ?candidate_hash, ?para_id, "Recovering data.");

	let request_validation_data_span = span
		.child("request-validation-data")
		.with_trace_id(candidate_hash)
		.with_candidate(candidate_hash)
		.with_string_tag("block-hash", format!("{:?}", block_hash))
		.with_stage(jaeger::Stage::ApprovalChecking);

	let timer = metrics.time_recover_and_approve();
	sender
		.send_message(AvailabilityRecoveryMessage::RecoverAvailableData(
			candidate.clone(),
			session_index,
			Some(backing_group),
			core_index,
			a_tx,
		))
		.await;

	let request_validation_result_span = span
		.child("request-validation-result")
		.with_trace_id(candidate_hash)
		.with_candidate(candidate_hash)
		.with_string_tag("block-hash", format!("{:?}", block_hash))
		.with_stage(jaeger::Stage::ApprovalChecking);

	sender
		.send_message(RuntimeApiMessage::Request(
			block_hash,
			RuntimeApiRequest::ValidationCodeByHash(
				candidate.descriptor.validation_code_hash,
				code_tx,
			),
		))
		.await;

	let candidate = candidate.clone();
	let metrics_guard = StaleGuard(Some(metrics));
	let background = async move {
		// Force the move of the timer into the background task.
		let _timer = timer;

		let available_data = match a_rx.await {
			Err(_) => return ApprovalState::failed(validator_index, candidate_hash),
			Ok(Ok(a)) => a,
			Ok(Err(e)) => {
				match &e {
					&RecoveryError::Unavailable => {
						gum::warn!(
							target: LOG_TARGET,
							?para_id,
							?candidate_hash,
							"Data unavailable for candidate {:?}",
							(candidate_hash, candidate.descriptor.para_id),
						);
						// do nothing. we'll just be a no-show and that'll cause others to rise up.
						metrics_guard.take().on_approval_unavailable();
					},
					&RecoveryError::ChannelClosed => {
						gum::warn!(
							target: LOG_TARGET,
							?para_id,
							?candidate_hash,
							"Channel closed while recovering data for candidate {:?}",
							(candidate_hash, candidate.descriptor.para_id),
						);
						// do nothing. we'll just be a no-show and that'll cause others to rise up.
						metrics_guard.take().on_approval_unavailable();
					},
					&RecoveryError::Invalid => {
						gum::warn!(
							target: LOG_TARGET,
							?para_id,
							?candidate_hash,
							"Data recovery invalid for candidate {:?}",
							(candidate_hash, candidate.descriptor.para_id),
						);
						issue_local_invalid_statement(
							&mut sender,
							session_index,
							candidate_hash,
							candidate.clone(),
						);
						metrics_guard.take().on_approval_invalid();
					},
				}
				return ApprovalState::failed(validator_index, candidate_hash)
			},
		};
		drop(request_validation_data_span);

		let validation_code = match code_rx.await {
			Err(_) => return ApprovalState::failed(validator_index, candidate_hash),
			Ok(Err(_)) => return ApprovalState::failed(validator_index, candidate_hash),
			Ok(Ok(Some(code))) => code,
			Ok(Ok(None)) => {
				gum::warn!(
					target: LOG_TARGET,
					"Validation code unavailable for block {:?} in the state of block {:?} (a recent descendant)",
					candidate.descriptor.relay_parent,
					block_hash,
				);

				// No dispute necessary, as this indicates that the chain is not behaving
				// according to expectations.
				metrics_guard.take().on_approval_unavailable();
				return ApprovalState::failed(validator_index, candidate_hash)
			},
		};

		let (val_tx, val_rx) = oneshot::channel();
		sender
			.send_message(CandidateValidationMessage::ValidateFromExhaustive {
				validation_data: available_data.validation_data,
				validation_code,
				candidate_receipt: candidate.clone(),
				pov: available_data.pov,
				executor_params,
				exec_kind: PvfExecKind::Approval,
				response_sender: val_tx,
			})
			.await;

		match val_rx.await {
			Err(_) => return ApprovalState::failed(validator_index, candidate_hash),
			Ok(Ok(ValidationResult::Valid(_, _))) => {
				// Validation checked out. Issue an approval command. If the underlying service is
				// unreachable, then there isn't anything we can do.

				gum::trace!(target: LOG_TARGET, ?candidate_hash, ?para_id, "Candidate Valid");

				let _ = metrics_guard.take();
				return ApprovalState::approved(validator_index, candidate_hash)
			},
			Ok(Ok(ValidationResult::Invalid(reason))) => {
				gum::warn!(
					target: LOG_TARGET,
					?reason,
					?candidate_hash,
					?para_id,
					"Detected invalid candidate as an approval checker.",
				);

				issue_local_invalid_statement(
					&mut sender,
					session_index,
					candidate_hash,
					candidate.clone(),
				);
				metrics_guard.take().on_approval_invalid();
				return ApprovalState::failed(validator_index, candidate_hash)
			},
			Ok(Err(e)) => {
				gum::error!(
					target: LOG_TARGET,
					err = ?e,
					?candidate_hash,
					?para_id,
					"Failed to validate candidate due to internal error",
				);
				metrics_guard.take().on_approval_error();
				drop(request_validation_result_span);
				return ApprovalState::failed(validator_index, candidate_hash)
			},
		}
	};
	let (background, remote_handle) = background.remote_handle();
	spawn_handle.spawn("approval-checks", Some("approval-voting-subsystem"), Box::pin(background));
	Ok(remote_handle)
}

// Issue and import a local approval vote. Should only be invoked after approval checks
// have been done.
#[overseer::contextbounds(ApprovalVoting, prefix = self::overseer)]
async fn issue_approval<
	Sender: SubsystemSender<RuntimeApiMessage>,
	ADSender: SubsystemSender<ApprovalDistributionMessage>,
>(
	sender: &mut Sender,
	approval_voting_sender: &mut ADSender,
	state: &mut State,
	db: &mut OverlayedBackend<'_, impl Backend>,
	session_info_provider: &mut RuntimeInfo,
	metrics: &Metrics,
	candidate_hash: CandidateHash,
	delayed_approvals_timers: &mut DelayedApprovalTimer,
	ApprovalVoteRequest { validator_index, block_hash }: ApprovalVoteRequest,
	wakeups: &Wakeups,
) -> SubsystemResult<Vec<Action>> {
	let mut issue_approval_span = state
		.spans
		.get(&block_hash)
		.map(|span| span.child("issue-approval"))
		.unwrap_or_else(|| jaeger::Span::new(block_hash, "issue-approval"))
		.with_trace_id(candidate_hash)
		.with_string_tag("block-hash", format!("{:?}", block_hash))
		.with_candidate(candidate_hash)
		.with_validator_index(validator_index)
		.with_stage(jaeger::Stage::ApprovalChecking);

	let mut block_entry = match db.load_block_entry(&block_hash)? {
		Some(b) => b,
		None => {
			// not a cause for alarm - just lost a race with pruning, most likely.
			metrics.on_approval_stale();
			return Ok(Vec::new())
		},
	};

	let candidate_index = match block_entry.candidates().iter().position(|e| e.1 == candidate_hash)
	{
		None => {
			gum::warn!(
				target: LOG_TARGET,
				"Candidate hash {} is not present in the block entry's candidates for relay block {}",
				candidate_hash,
				block_entry.parent_hash(),
			);

			metrics.on_approval_error();
			return Ok(Vec::new())
		},
		Some(idx) => idx,
	};
	issue_approval_span.add_int_tag("candidate_index", candidate_index as i64);

	let candidate_hash = match block_entry.candidate(candidate_index as usize) {
		Some((_, h)) => *h,
		None => {
			gum::warn!(
				target: LOG_TARGET,
				"Received malformed request to approve out-of-bounds candidate index {} included at block {:?}",
				candidate_index,
				block_hash,
			);

			metrics.on_approval_error();
			return Ok(Vec::new())
		},
	};

	let candidate_entry = match db.load_candidate_entry(&candidate_hash)? {
		Some(c) => c,
		None => {
			gum::warn!(
				target: LOG_TARGET,
				"Missing entry for candidate index {} included at block {:?}",
				candidate_index,
				block_hash,
			);

			metrics.on_approval_error();
			return Ok(Vec::new())
		},
	};

	let session_info = match get_session_info(
		session_info_provider,
		sender,
		block_entry.parent_hash(),
		block_entry.session(),
	)
	.await
	{
		Some(s) => s,
		None => return Ok(Vec::new()),
	};

	if block_entry
		.defer_candidate_signature(
			candidate_index as _,
			candidate_hash,
			compute_delayed_approval_sending_tick(
				state,
				&block_entry,
				&candidate_entry,
				session_info,
				&metrics,
			),
		)
		.is_some()
	{
		gum::error!(
			target: LOG_TARGET,
			?candidate_hash,
			?block_hash,
			validator_index = validator_index.0,
			"Possible bug, we shouldn't have to defer a candidate more than once",
		);
	}

	gum::debug!(
		target: LOG_TARGET,
		?candidate_hash,
		?block_hash,
		validator_index = validator_index.0,
		"Ready to issue approval vote",
	);

	let actions = advance_approval_state(
		sender,
		state,
		db,
		session_info_provider,
		metrics,
		block_entry,
		candidate_hash,
		candidate_entry,
		ApprovalStateTransition::LocalApproval(validator_index as _),
		wakeups,
	)
	.await;

	if let Some(next_wakeup) = maybe_create_signature(
		db,
		session_info_provider,
		state,
		sender,
		approval_voting_sender,
		block_hash,
		validator_index,
		metrics,
	)
	.await?
	{
		delayed_approvals_timers.maybe_arm_timer(
			next_wakeup,
			state.clock.as_ref(),
			block_hash,
			validator_index,
		);
	}
	Ok(actions)
}

// Create signature for the approved candidates pending signatures
#[overseer::contextbounds(ApprovalVoting, prefix = self::overseer)]
async fn maybe_create_signature<
	Sender: SubsystemSender<RuntimeApiMessage>,
	ADSender: SubsystemSender<ApprovalDistributionMessage>,
>(
	db: &mut OverlayedBackend<'_, impl Backend>,
	session_info_provider: &mut RuntimeInfo,
	state: &State,
	sender: &mut Sender,
	approval_voting_sender: &mut ADSender,
	block_hash: Hash,
	validator_index: ValidatorIndex,
	metrics: &Metrics,
) -> SubsystemResult<Option<Tick>> {
	let mut block_entry = match db.load_block_entry(&block_hash)? {
		Some(b) => b,
		None => {
			// not a cause for alarm - just lost a race with pruning, most likely.
			metrics.on_approval_stale();
			gum::debug!(
				target: LOG_TARGET,
				"Could not find block that needs signature {:}", block_hash
			);
			return Ok(None)
		},
	};

	let approval_params = state
		.get_approval_voting_params_or_default(sender, block_entry.session(), block_hash)
		.await
		.unwrap_or_default();

	gum::trace!(
		target: LOG_TARGET,
		"Candidates pending signatures {:}", block_entry.num_candidates_pending_signature()
	);
	let tick_now = state.clock.tick_now();

	let (candidates_to_sign, sign_no_later_then) = block_entry
		.get_candidates_that_need_signature(tick_now, approval_params.max_approval_coalesce_count);

	let (candidates_hashes, candidates_indices) = match candidates_to_sign {
		Some(candidates_to_sign) => candidates_to_sign,
		None => return Ok(sign_no_later_then),
	};

	let session_info = match get_session_info(
		session_info_provider,
		sender,
		block_entry.parent_hash(),
		block_entry.session(),
	)
	.await
	{
		Some(s) => s,
		None => {
			metrics.on_approval_error();
			gum::error!(
				target: LOG_TARGET,
				"Could not retrieve the session"
			);
			return Ok(None)
		},
	};

	let validator_pubkey = match session_info.validators.get(validator_index) {
		Some(p) => p,
		None => {
			gum::error!(
				target: LOG_TARGET,
				"Validator index {} out of bounds in session {}",
				validator_index.0,
				block_entry.session(),
			);

			metrics.on_approval_error();
			return Ok(None)
		},
	};

	let signature = match sign_approval(
		&state.keystore,
		&validator_pubkey,
		&candidates_hashes,
		block_entry.session(),
	) {
		Some(sig) => sig,
		None => {
			gum::error!(
				target: LOG_TARGET,
				validator_index = ?validator_index,
				session = ?block_entry.session(),
				"Could not issue approval signature. Assignment key present but not validator key?",
			);

			metrics.on_approval_error();
			return Ok(None)
		},
	};
	metrics.on_approval_coalesce(candidates_hashes.len() as u32);

	let candidate_entries = candidates_hashes
		.iter()
		.map(|candidate_hash| db.load_candidate_entry(candidate_hash))
		.collect::<SubsystemResult<Vec<Option<CandidateEntry>>>>()?;

	for mut candidate_entry in candidate_entries {
		let approval_entry = candidate_entry.as_mut().and_then(|candidate_entry| {
			candidate_entry.approval_entry_mut(&block_entry.block_hash())
		});

		match approval_entry {
			Some(approval_entry) => approval_entry.import_approval_sig(OurApproval {
				signature: signature.clone(),
				signed_candidates_indices: candidates_indices.clone(),
			}),
			None => {
				gum::error!(
					target: LOG_TARGET,
					candidate_entry = ?candidate_entry,
					"Candidate scheduled for signing approval entry should not be None"
				);
			},
		};
		candidate_entry.map(|candidate_entry| db.write_candidate_entry(candidate_entry));
	}

	metrics.on_approval_produced();

	approval_voting_sender.send_unbounded_message(ApprovalDistributionMessage::DistributeApproval(
		IndirectSignedApprovalVoteV2 {
			block_hash: block_entry.block_hash(),
			candidate_indices: candidates_indices,
			validator: validator_index,
			signature,
		},
	));

	gum::trace!(
		target: LOG_TARGET,
		?block_hash,
		signed_candidates = ?block_entry.num_candidates_pending_signature(),
		"Issue approval votes",
	);
	block_entry.issued_approval();
	db.write_block_entry(block_entry.into());
	Ok(None)
}

// Sign an approval vote. Fails if the key isn't present in the store.
fn sign_approval(
	keystore: &LocalKeystore,
	public: &ValidatorId,
	candidate_hashes: &[CandidateHash],
	session_index: SessionIndex,
) -> Option<ValidatorSignature> {
	let key = keystore.key_pair::<ValidatorPair>(public).ok().flatten()?;

	let payload = ApprovalVoteMultipleCandidates(candidate_hashes).signing_payload(session_index);

	Some(key.sign(&payload[..]))
}

/// Send `IssueLocalStatement` to dispute-coordinator.
fn issue_local_invalid_statement<Sender>(
	sender: &mut Sender,
	session_index: SessionIndex,
	candidate_hash: CandidateHash,
	candidate: CandidateReceipt,
) where
	Sender: SubsystemSender<DisputeCoordinatorMessage>,
{
	// We need to send an unbounded message here to break a cycle:
	// DisputeCoordinatorMessage::IssueLocalStatement ->
	// ApprovalVotingMessage::GetApprovalSignaturesForCandidate.
	//
	// Use of unbounded _should_ be fine here as raising a dispute should be an
	// exceptional event. Even in case of bugs: There can be no more than
	// number of slots per block requests every block. Also for sending this
	// message a full recovery and validation procedure took place, which takes
	// longer than issuing a local statement + import.
	sender.send_unbounded_message(DisputeCoordinatorMessage::IssueLocalStatement(
		session_index,
		candidate_hash,
		candidate.clone(),
		false,
	));
}

// Computes what is the latest tick we can send an approval
fn compute_delayed_approval_sending_tick(
	state: &State,
	block_entry: &BlockEntry,
	candidate_entry: &CandidateEntry,
	session_info: &SessionInfo,
	metrics: &Metrics,
) -> Tick {
	let current_block_tick = slot_number_to_tick(state.slot_duration_millis, block_entry.slot());
	let assignment_tranche = candidate_entry
		.approval_entry(&block_entry.block_hash())
		.and_then(|approval_entry| approval_entry.our_assignment())
		.map(|our_assignment| our_assignment.tranche())
		.unwrap_or_default();

	let assignment_triggered_tick = current_block_tick + assignment_tranche as Tick;

	let no_show_duration_ticks = slot_number_to_tick(
		state.slot_duration_millis,
		Slot::from(u64::from(session_info.no_show_slots)),
	);
	let tick_now = state.clock.tick_now();

	let sign_no_later_than = min(
		tick_now + MAX_APPROVAL_COALESCE_WAIT_TICKS as Tick,
		// We don't want to accidentally cause no-shows, so if we are past
		// the second half of the no show time, force the sending of the
		// approval immediately.
		assignment_triggered_tick + no_show_duration_ticks / 2,
	);

	metrics.on_delayed_approval(sign_no_later_than.checked_sub(tick_now).unwrap_or_default());
	sign_no_later_than
}<|MERGE_RESOLUTION|>--- conflicted
+++ resolved
@@ -1732,15 +1732,6 @@
 			candidates: block_entry
 				.candidates()
 				.iter()
-<<<<<<< HEAD
-				.flat_map(|(core_index, c_hash)| {
-					let candidate = db.load_candidate_entry(c_hash).ok().flatten();
-					candidate
-						.and_then(|entry| {
-							entry.approval_entry(&block_hash).map(|entry| entry.backing_group())
-						})
-						.and_then(|group_index| Some((*c_hash, *core_index, group_index)))
-=======
 				.map(|(core_index, c_hash)| {
 					let candidate = db.load_candidate_entry(c_hash).ok().flatten();
 					let group_index = candidate
@@ -1757,7 +1748,6 @@
 							GroupIndex::default()
 						});
 					(*c_hash, *core_index, group_index)
->>>>>>> f5783cc6
 				})
 				.collect(),
 			slot: block_entry.slot(),
@@ -2034,20 +2024,14 @@
 		},
 		FromOrchestra::Communication { msg } => match msg {
 			ApprovalVotingMessage::ImportAssignment(checked_assignment, tx) => {
-<<<<<<< HEAD
-				let (check_outcome, actions) =
-					import_assignment(sender, state, db, session_info_provider, checked_assignment)
-						.await?;
-=======
 				let (check_outcome, actions) = import_assignment(
-					ctx.sender(),
+					sender,
 					state,
 					db,
 					session_info_provider,
 					checked_assignment,
 				)
 				.await?;
->>>>>>> f5783cc6
 				// approval-distribution makes sure this assignment is valid and expected,
 				// so this import should never fail, if it does it might mean one of two things,
 				// there is a bug in the code or the two subsystems got out of sync.
@@ -2058,13 +2042,8 @@
 				actions
 			},
 			ApprovalVotingMessage::ImportApproval(a, tx) => {
-<<<<<<< HEAD
-				let result =
-					import_approval(sender, state, db, session_info_provider, metrics, a, &wakeups)
-						.await?;
-=======
 				let result = import_approval(
-					ctx.sender(),
+					sender,
 					state,
 					db,
 					session_info_provider,
@@ -2073,7 +2052,6 @@
 					&wakeups,
 				)
 				.await?;
->>>>>>> f5783cc6
 				// approval-distribution makes sure this vote is valid and expected,
 				// so this import should never fail, if it does it might mean one of two things,
 				// there is a bug in the code or the two subsystems got out of sync.
