--- conflicted
+++ resolved
@@ -137,33 +137,12 @@
   script:
     - time cargo doc --workspace --all-features --no-deps
 
-<<<<<<< HEAD
-cargo-check-each-crate-macos:
-=======
 quick-benchmarks-omni:
->>>>>>> 08498f54
   stage: test
   extends:
     - .docker-env
     - .common-refs
     - .run-immediately
-<<<<<<< HEAD
-    # - .collect-artifacts
-  before_script:
-    # skip timestamp script, the osx bash doesn't support printf %()T
-    - !reference [.job-switcher, before_script]
-    - !reference [.rust-info-script, script]
-    - !reference [.pipeline-stopper-vars, script]
-  variables:
-    SKIP_WASM_BUILD: 1
-  script:
-    # TODO: use parallel jobs, as per cargo-check-each-crate, once more Mac runners are available
-    # - time ./scripts/ci/gitlab/check-each-crate.py 1 1
-    - time cargo check --workspace --locked
-  timeout: 2h
-  tags:
-    - osx
-=======
   variables:
     # Enable debug assertions since we are running optimized builds for testing
     # but still want to have debug assertions.
@@ -173,5 +152,4 @@
     WASM_BUILD_RUSTFLAGS: "-C debug-assertions"
   script:
     - time cargo build --locked --quiet --release -p asset-hub-westend-runtime --features runtime-benchmarks
-    - time cargo run --locked --release -p frame-omni-bencher --quiet -- v1 benchmark pallet --runtime target/release/wbuild/asset-hub-westend-runtime/asset_hub_westend_runtime.compact.compressed.wasm --all --steps 2 --repeat 1 --quiet
->>>>>>> 08498f54
+    - time cargo run --locked --release -p frame-omni-bencher --quiet -- v1 benchmark pallet --runtime target/release/wbuild/asset-hub-westend-runtime/asset_hub_westend_runtime.compact.compressed.wasm --all --steps 2 --repeat 1 --quiet