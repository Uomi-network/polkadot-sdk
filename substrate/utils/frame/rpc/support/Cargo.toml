--- conflicted
+++ resolved
@@ -15,31 +15,17 @@
 targets = ["x86_64-unknown-linux-gnu"]
 
 [dependencies]
-<<<<<<< HEAD
-codec = { package = "parity-scale-codec", version = "3.6.12" }
-jsonrpsee = { version = "0.23.1", features = ["jsonrpsee-types"] }
-=======
 codec = { workspace = true, default-features = true }
 jsonrpsee = { features = ["jsonrpsee-types"], workspace = true }
->>>>>>> 7a2592e8
 serde = { workspace = true, default-features = true }
 frame-support = { workspace = true, default-features = true }
 sc-rpc-api = { workspace = true, default-features = true }
 sp-storage = { workspace = true, default-features = true }
 
 [dev-dependencies]
-<<<<<<< HEAD
-scale-info = "2.11.1"
-jsonrpsee = { version = "0.23.1", features = ["jsonrpsee-types", "ws-client"] }
-tokio = "1.37"
-sp-core = { path = "../../../../primitives/core" }
-sp-runtime = { path = "../../../../primitives/runtime" }
-frame-system = { path = "../../../../frame/system" }
-=======
 scale-info = { workspace = true, default-features = true }
 jsonrpsee = { features = ["jsonrpsee-types", "ws-client"], workspace = true }
 tokio = { workspace = true, default-features = true }
 sp-core = { workspace = true, default-features = true }
 sp-runtime = { workspace = true, default-features = true }
-frame-system = { workspace = true, default-features = true }
->>>>>>> 7a2592e8
+frame-system = { workspace = true, default-features = true }