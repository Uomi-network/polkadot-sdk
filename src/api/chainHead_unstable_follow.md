# chainHead_unstable_follow

**Parameters**:

- `withRuntime`: A boolean indicating whether the events should report changes to the runtime.

**Return value**: String containing an opaque value representing the operation.

## Usage

This functions lets the JSON-RPC client track the state of the head of the chain: the finalized, non-finalized, and best blocks.

This function works as follows:

- When called, returns an opaque `followSubscription` that can used to match events and in various other `chainHead`-prefixed functions.

- Later, generates an `initialized` notification (see below) containing the hash of the current finalized block, and, if `withRuntime` is `true`, the runtime specification of the runtime of the current finalized block.

- Afterwards, generates one `newBlock` notification (see below) for each non-finalized block currently in the node's memory (including all forks), then a `bestBlockChanged` notification. The notifications must be sent in an ordered way such that the parent of each block either can be found in an earlier notification or is the current finalized block.

- When a new block arrives, generates a `newBlock` notification. If the new block is also the new best block of the node, also generates a `bestBlockChanged` notification.

- When the node finalizes a block, generates a `finalized` notification indicating which blocks have been finalized and which blocks have been pruned.

- If the node is overloaded and cannot avoid a gap in the notifications, or in case of a warp syncing, or if the maximum number of pinned blocks is reached (see below), generates a `stop` notification indicating that the subscription is now dead and must be re-created. No more notifications will be sent out on this subscription.

**Note**: This list of notifications makes it very easy for a JSON-RPC client to follow just the best block updates (listening to just `bestBlockChanged` events) or follow just the finalized block updates (listening to just `initialized` and `finalized` events). It is however not possible to easily figure out whether the runtime has been modified when these updates happen. This is not problematic, as anyone using the JSON-RPC interface naively propably doesn't need to account for runtime changes anyway.

Additionally, the `chainHead_unstable_body`, `chainHead_unstable_call`, and `chainHead_unstable_storage` JSON-RPC function might cause the subscription to produce additional notifications.

## The `withRuntime` parameter

If the `withRuntime` parameter is `true`, then blocks shouldn't (and can't) be reported to JSON-RPC clients before the JSON-RPC server has finished obtaining the runtime specification of the blocks that it reports. This includes the finalized block reported in the `initialized` event.

If `withRuntime` is `false`, then the `initialized` event must be sent back quickly after the function returns. If `withRuntime` is `true`, then the JSON-RPC server can take as much time as it wants to send back the `initialized` event.

For this reason, blocks might be reported more quickly when `withRuntime` is `false`.

**Note**: It is unlikely that high-level UIs built on top of a JSON-RPC client can do anything before the JSON-RPC server has access to the runtime. Consequently, they should consider the time before the `initialized` event is generated as a loading time. During this loading time, the JSON-RPC server might be performing downloads and CPU-intensive operations. This loading time can be considered as a replacement for the `isSyncing` field of the legacy `system_health` JSON-RPC call.

If a JSON-RPC client wants to be sure to receive an `initialized` event quickly but is also interested in the runtime, it is encouraged to create two subscriptions: one with `withRuntime: true` and one with `withRuntime: false`.

## Notifications format

This function will later generate one or more notifications in the following format:

```json
{
    "jsonrpc": "2.0",
    "method": "chainHead_unstable_followEvent",
    "params": {
        "subscription": "...",
        "result": ...
    }
}
```

Where `subscription` is the value returned by this function, and `result` can be one of:

### initialized

```json
{
    "event": "initialized",
    "finalizedBlockHash": "0x0000000000000000000000000000000000000000000000000000000000000000",
    "finalizedBlockRuntime": ...
}
```

The `initialized` event is always the first event to be sent back, and is only ever sent back once per subscription.

`finalizedBlockRuntime` is present if and only if `withRuntime`, the parameter to this function, is `true`.

The format of `finalizedBlockRuntime` is described later down this page.

### newBlock

```json
{
    "event": "newBlock",
    "blockHash": "0x0000000000000000000000000000000000000000000000000000000000000000",
    "parentBlockHash": "0x0000000000000000000000000000000000000000000000000000000000000000",
    "newRuntime": ...
}
```

The `newBlock` indicates a new non-finalized block.

`parentBlockHash` is guaranteed to be equal either to the current finalized block hash, or to a block reported in an earlier `newBlock` event.

`newRuntime` must not be present if `withRuntime`, the parameter to this function, is `false`. `newRuntime` must be `null` if the runtime hasn't changed compared to its parent.

If present and non-null, the format of `newRuntime` is the same as the `finalizedBlockRuntime` field in the `initialized` event and is explained later down this page.

### bestBlockChanged

```json
{
    "event": "bestBlockChanged",
    "bestBlockHash": "0x0000000000000000000000000000000000000000000000000000000000000000"
}
```

The `bestBlockChanged` event indicates that the given block is now considered to be the best block.

`bestBlockHash` is guaranteed to be equal either to the current finalized block hash, or to a block reported in an earlier `newBlock` event.

### finalized

```json
{
    "event": "finalized",
    "finalizedBlockHashes": [
        "0x0000000000000000000000000000000000000000000000000000000000000000",
        "0x0000000000000000000000000000000000000000000000000000000000000000"
    ],
    "prunedBlockHashes": [
        "0x0000000000000000000000000000000000000000000000000000000000000000",
        "0x0000000000000000000000000000000000000000000000000000000000000000"
    ]
}
```

The `finalized` event indicates that some of the blocks that have earlier been reported with `newBlock` events are now either finalized or no longer relevant.

`finalizedBlockHashes` contains a list of blocks that are now part of the finalized block, ordered by increasing block number. The last element in this list is the current finalized block.

`prunedBlockHashes` contains, in no particular order, a list of blocks that are not descendants of the latest finalized block. These blocks will never be finalized and can be discarded.

All items in `finalizedBlockHashes` and `prunedBlockHashes` are guaranteed to have been reported through earlier `newBlock` events.

The current best block, in other words the last block reported through a `bestBlockChanged` event, is guaranteed to either be the last item in `finalizedBlockHashes`, or to not be present in either `finalizedBlockHashes` or `prunedBlockHashes`.

### operationBodyDone

```json
{
    "event": "operationBodyDone",
    "operationId": ...,
    "value": [...]
}
```

`operationId` is a string returned by `chainHead_unstable_body`.

The `operationBodyDone` event indicates that an operation started with `chainHead_unstable_body` was successful.

`value` is an array of strings containing the hexadecimal-encoded SCALE-encoded extrinsics found in the block.

**Note**: Note that the order of extrinsics is important. Extrinsics in the chain are uniquely identified by a `(blockHash, index)` tuple.

No more event will be generated with this `operationId`.

### operationCallDone

```json
{
    "event": "operationCallDone",
    "operationId": ...,
    "output": "0x0000000..."
}
```

`operationId` is a string returned by`chainHead_unstable_call`.

The `operationCallDone` event indicates that an operation started with `chainHead_unstable_call` was successful.

`output` is the hexadecimal-encoded output of the runtime function call.

No more event will be generated with this `operationId`.

### operationStorageItems

```json
{
    "event": "operationStorageItems",
    "operationId": ...,
    "items": [
        {
            "key": "0x0000000...",
            "value": "0x0000000...",
            "hash": "0x0000000...",
            "closestDescendantMerkleValue": "0x000000..."
        },
        ...
    ]
}
```

`operationId` is a string returned by `chainHead_unstable_storage`.

Yields one or more items that were found in the storage.

The `key` field is a string containing the hexadecimal-encoded key of the item. This `key` is guaranteed to start with one of the `key`s provided as parameter to `chainHead_unstable_storage`.
If the `type` parameter was `"value"`, `"hash"`, `"closestDescendantMerkleValue"`, then it is also guaranteed to be equal to one of the `key`s provided as parameter to `chainHead_unstable_storage`.

In the situation where the `type` parameter was `"closestDescendantMerkleValue"`, the fact that `key` is equal to a `key` that was provided as parameter is necessary in order to avoid ambiguities when multiple `items` of type `"closestDescendantMerkleValue"` were requested.

The `value` field is set if this item corresponds to one of the requested items whose `type` was `"value"` or `"descendantsValues"`. The `value` field is a string containing the hexadecimal-encoded value of the storage entry.

The `hash` field is set if this item corresponds to one of the requested items whose `type` was `"hash"` or `"descendantsHashes"`. The `hash` field is a string containing the hexadecimal-encoded hash of the storage entry.

The `closestDescendantMerkleValue` field is set if this item corresponds to one of the requested items whose `type` was `"closestDescendantMerkleValue"`. The trie node whose Merkle value is indicated in `closestDescendantMerkleValue` is not indicated, as determining the key of this node might incur an overhead for the JSON-RPC server.

### operationWaitingForContinue

```json
{
    "event": "operationWaitingForContinue",
    "operationId": ...
}
```

`operationId` is a string returned by `chainHead_unstable_storage`.

The `waiting-for-continue` event is generated after at least one `"operationStorageItems"` event has been generated, and indicates that the JSON-RPC client must call `chainHead_unstable_continue` before more events are generated.

<<<<<<< HEAD
This event only ever happens if the `type` of one of the `items` provided as parameter to `chainHead_unstable_storage` was `descendants-values` or `descendants-hashes`.
=======
This event only ever happens if the `type` parameter that was provided to `chainHead_unstable_storage` was `descendantsValues` or `descendantsHashes`.
>>>>>>> c75b3a19

While the JSON-RPC server is waiting for a call to `chainHead_unstable_continue`, it can generate an `operationInaccessible` event in order to indicate that it can no longer proceed with the operation. If that is the case, the JSON-RPC client can simply try again.

### operationStorageDone

```json
{
    "event": "operationStorageDone",
    "operationId": ...
}
```

`operationId` is a string returned by `chainHead_unstable_storage`.

The `operationStorageDone` event indicates that an operation started with `chainHead_unstable_storage` went well and all result has been provided through `operationStorageItems` events in the past.

If no `operationStorageItems` event was yielded for this `operationId`, then the storage doesn't contain a value at the given key.

No more event will be generated with this `operationId`.

### operationInaccessible

```json
{
    "event": "operationInaccessible",
    "operationId": ...
}
```

`operationId` is a string returned by `chainHead_unstable_body`, `chainHead_unstable_call`, or `chainHead_unstable_storage`.

The `operationInaccessible` event is produced if the JSON-RPC server was incapable of obtaining the storage items necessary for the given operation.

Contrary to the `operationError` event, repeating the same operation in the future might succeed.

No more event will be generated about this `operationId`.

### operationError

```json
{
    "event": "operationError",
    "operationId": ...,
    "error": "..."
}
```

`operationId` is a string returned by `chainHead_unstable_body`, `chainHead_unstable_call`, or `chainHead_unstable_storage`.

The `operationError` event indicates a problem during the operation. In the case of `chainHead_unstable_call`, this can include the function missing or a runtime panic. In the case of `chainHead_unstable_body` or `chainHead_unstable_storage`, this includes failing to parse the block header to obtain the extrinsics root hash or state root hash.

Contrary to the `operationInaccessible` event, repeating the same call in the future will not succeed.

`error` is a human-readable error message indicating why the call has failed. This string isn't meant to be shown to end users, but is for developers to understand the problem.

No more event will be generated about this `operationId`.

### stop

```json
{
    "event": "stop"
}
```

The `stop` event indicates that the JSON-RPC server was unable to provide a consistent list of the blocks at the head of the chain. This can happen because too many blocks have been pinned, because doing so would use an unreasonable amount of memory, or because a consensus mechanism creates a gap in the chain.

**Note**: In particular, warp syncing algorithms create a "jump" in the chain from a block to a much later block. Any subscription that is active when the warp syncing happens will receive a `stop` event.

No more event will be generated with this `subscription`.

Calling `chainHead_unstable_unfollow` on a subscription that has produced a `stop` event is optional.

## Pinning

The current finalized block reported in the `initialized` event, and each subsequent block reported with a `newBlock` event, is automatically considered by the JSON-RPC server as *pinned*. A block is guaranteed to not leave the node's memory for as long as it is pinned, making it possible to call functions such as `chainHead_unstable_header` on it. Blocks must be unpinned by the JSON-RPC client by calling `chainHead_unstable_unpin`.

When a block is unpinned, on-going calls to `chainHead_unstable_body`, `chainHead_unstable_call` and `chainHead_unstable_storage` against this block will still finish normally.

A block is pinned only in the context of a specific subscription. If multiple `chainHead_unstable_follow` subscriptions exist, then each `(subscription, block)` tuple must be unpinned individually. Blocks stay pinned even if they have been pruned from the chain of blocks, and must always be unpinned by the JSON-RPC client.

The JSON-RPC server is strongly encouraged to enforce a limit to the maximum number of pinned blocks. If this limit is reached, it should then stop the subscription by emitting a `stop` event.
This specification does not mention any specific limit, but it must be large enough for clients to be able to pin all existing non-finalized blocks and the finalized blocks that have been reported in the previous few seconds or minutes.

**Note**: A JSON-RPC client should call `chainHead_unstable_unpin` only after it is sure to no longer be interested in a certain block. This typically happens after the block has been finalized or pruned. There is no requirement to call `chainHead_unstable_unpin` as quickly as possible.

**Note**: JSON-RPC server implementers should be aware that the number of non-finalized blocks might grow to become very large, for example in the case where the finality mechanism of the chain has an issue. When enforcing a limit to the number of pinned blocks, care must be taken to not prevent the API from being unusable in that situation. A good way to implement this limit is to limit only the number of pinned *finalized* blocks.

## Multiple subscriptions

The JSON-RPC server must accept at least 2 `chainHead_unstable_follow` subscriptions per JSON-RPC client. Trying to open more might lead to a JSON-RPC error when calling `chainHead_unstable_follow`. In other words, as long as a JSON-RPC client starts 2 or fewer `chainHead_unstable_follow` subscriptions, it is guaranteed that this return value will never happen.

If a JSON-RPC client maintains mutiple `chainHead_unstable_follow` subscriptions at the same time, it has no guarantee that the blocks reported by the various subscriptions are the same. While the finalized blocks reported should eventually be the same, it is possible that in the short term some subscriptions lag behind others.

**Note**: For example, imagine there exists two active `chainHead_unstable_follow` subscriptions named A and B. Block N is announced on the peer-to-peer network and is announced to A. But then a sibling of block N gets finalized, leading to block N being pruned. Block N might never be announced to B.

## About the runtime

The format of the `finalizedBlockRuntime` and `newRuntime` fields can be one of:

#### valid

```json
{
    "type": "valid",
    "spec": {
        "specName": ...,
        "implName": ...,
        "specVersion": ...,
        "implVersion": ...,
        "transactionVersion": ...,
        "apis": [...],
    }
}
```

In normal situations, the `type` is `valid`.

The fields of `spec` are:

- `specName`: Opaque string indicating the name of the chain.

- `implName`: Opaque string indicating the name of the implementation of the chain.

- `specVersion`: Opaque integer. The JSON-RPC client can assume that the call to `Metadata_metadata` will always produce the same output as long as the `specVersion` is the same.

- `implVersion`: Opaque integer. Whenever the runtime code changes in a backwards-compatible way, the `implVersion` is modified while the `specVersion` is left untouched.

- `transactionVersion`: Opaque integer. Necessary when building the bytes of a transaction. Transactions that have been generated with a different `transactionVersion` are incompatible.

- `apis`: Object containing a list of "entry point APIs" supported by the runtime. Each key is an opaque string indicating the API, and each value is an integer version number. Before making a runtime call (using `chainHead_unstable_call`), you should make sure that this list contains the entry point API corresponding to the call and with a known version number.

**Note**: In Substrate, the keys in the `apis` field consists of the hexadecimal-encoded 8-bytes blake2 hash of the name of the API. For example, the `TaggedTransactionQueue` API is `0xd2bc9897eed08f15`.

**Note**: The format of `apis` is not the same as in the legacy JSON-RPC API.

**Note**: The list of fields is only a subset of the list of so-called "runtime specification" found in the runtime. The fields that aren't useful from a JSON-RPC client perspective are intentionally not included.

#### Example value

```json
{
    "specName": "westend",
    "implName": "parity-westend",
    "specVersion": 9122,
    "implVersion": 0,
    "transactionVersion": 7,
    "apis": {
        "0xdf6acb689907609b": 3
        "0x37e397fc7c91f5e4": 1,
        "0x40fe3ad401f8959a": 5,
        "0xd2bc9897eed08f15": 3,
        "0xf78b278be53f454c": 2,
        "0xaf2c0297a23e6d3d": 1,
        "0x49eaaf1b548a0cb0": 1,
        "0x91d5df18b0d2cf58": 1,
        "0xed99c5acb25eedf5": 3,
        "0xcbca25e39f142387": 2,
        "0x687ad44ad37f03c2": 1,
        "0xab3c0572291feb8b": 1,
        "0xbc9d89904f5b923f": 1,
        "0x37c8bb1350a9a2a8": 1
    }
}
```

### invalid

```json
{
    "type": "invalid",
    "error": "..."
}
```

The runtime is of type `invalid` if the JSON-RPC server considers the runtime as invalid, for example because the WebAssembly runtime code doesn't match its expectations.

`error` is a human-readable string indicating why the node considers it as invalid. This string isn't meant to be shown to end users, but is for developers to understand the problem.

**Note**: The typical situation where a node could consider the runtime as invalid is a light client after a warp syncing. The light client knows that it's its fault for considering the runtime as invalid, but it has no better way to handle this situation than to return an error through the JSON-RPC interface for the error to get shown to the user.

## Possible errors

- A JSON-RPC error with error code `-32100` can be generated if the JSON-RPC client has already opened 2 or more `chainHead_unstable_follow` subscriptions.<|MERGE_RESOLUTION|>--- conflicted
+++ resolved
@@ -215,11 +215,7 @@
 
 The `waiting-for-continue` event is generated after at least one `"operationStorageItems"` event has been generated, and indicates that the JSON-RPC client must call `chainHead_unstable_continue` before more events are generated.
 
-<<<<<<< HEAD
-This event only ever happens if the `type` of one of the `items` provided as parameter to `chainHead_unstable_storage` was `descendants-values` or `descendants-hashes`.
-=======
-This event only ever happens if the `type` parameter that was provided to `chainHead_unstable_storage` was `descendantsValues` or `descendantsHashes`.
->>>>>>> c75b3a19
+This event only ever happens if the `type` of one of the `items` provided as a parameter to `chainHead_unstable_storage` was `descendantsValues` or `descendantsHashes`.
 
 While the JSON-RPC server is waiting for a call to `chainHead_unstable_continue`, it can generate an `operationInaccessible` event in order to indicate that it can no longer proceed with the operation. If that is the case, the JSON-RPC client can simply try again.
 
