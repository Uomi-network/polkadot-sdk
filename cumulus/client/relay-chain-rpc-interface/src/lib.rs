// Copyright (C) Parity Technologies (UK) Ltd.
// This file is part of Cumulus.

// Cumulus is free software: you can redistribute it and/or modify
// it under the terms of the GNU General Public License as published by
// the Free Software Foundation, either version 3 of the License, or
// (at your option) any later version.

// Cumulus is distributed in the hope that it will be useful,
// but WITHOUT ANY WARRANTY; without even the implied warranty of
// MERCHANTABILITY or FITNESS FOR A PARTICULAR PURPOSE.  See the
// GNU General Public License for more details.

// You should have received a copy of the GNU General Public License
// along with Cumulus.  If not, see <http://www.gnu.org/licenses/>.

use async_trait::async_trait;
use core::time::Duration;
use cumulus_primitives_core::{
	relay_chain::{
		CommittedCandidateReceipt, Hash as RelayHash, Header as RelayHeader, InboundHrmpMessage,
		OccupiedCoreAssumption, SessionIndex, ValidationCodeHash, ValidatorId,
	},
	InboundDownwardMessage, ParaId, PersistedValidationData,
};
use cumulus_relay_chain_interface::{
	BlockNumber, CoreState, PHeader, RelayChainError, RelayChainInterface, RelayChainResult,
};
use futures::{FutureExt, Stream, StreamExt};
use polkadot_overseer::Handle;

use sc_client_api::StorageProof;
use sp_core::sp_std::collections::btree_map::BTreeMap;
use sp_state_machine::StorageValue;
use sp_storage::StorageKey;
use sp_version::RuntimeVersion;
use std::pin::Pin;

use cumulus_primitives_core::relay_chain::BlockId;
pub use url::Url;

mod light_client_worker;
mod reconnecting_ws_client;
mod rpc_client;
mod tokio_platform;

pub use rpc_client::{
	create_client_and_start_light_client_worker, create_client_and_start_worker,
	RelayChainRpcClient,
};

const TIMEOUT_IN_SECONDS: u64 = 6;

/// RelayChainRpcInterface is used to interact with a full node that is running locally
/// in the same process.
#[derive(Clone)]
pub struct RelayChainRpcInterface {
	rpc_client: RelayChainRpcClient,
	overseer_handle: Handle,
}

impl RelayChainRpcInterface {
	pub fn new(rpc_client: RelayChainRpcClient, overseer_handle: Handle) -> Self {
		Self { rpc_client, overseer_handle }
	}
}

#[async_trait]
impl RelayChainInterface for RelayChainRpcInterface {
	async fn retrieve_dmq_contents(
		&self,
		para_id: ParaId,
		relay_parent: RelayHash,
	) -> RelayChainResult<Vec<InboundDownwardMessage>> {
		self.rpc_client.parachain_host_dmq_contents(para_id, relay_parent).await
	}

	async fn retrieve_all_inbound_hrmp_channel_contents(
		&self,
		para_id: ParaId,
		relay_parent: RelayHash,
	) -> RelayChainResult<BTreeMap<ParaId, Vec<InboundHrmpMessage>>> {
		self.rpc_client
			.parachain_host_inbound_hrmp_channels_contents(para_id, relay_parent)
			.await
	}

	async fn header(&self, block_id: BlockId) -> RelayChainResult<Option<PHeader>> {
		let hash = match block_id {
			BlockId::Hash(hash) => hash,
			BlockId::Number(num) =>
				if let Some(hash) = self.rpc_client.chain_get_block_hash(Some(num)).await? {
					hash
				} else {
					return Ok(None)
				},
		};
		let header = self.rpc_client.chain_get_header(Some(hash)).await?;

		Ok(header)
	}

	async fn persisted_validation_data(
		&self,
		hash: RelayHash,
		para_id: ParaId,
		occupied_core_assumption: OccupiedCoreAssumption,
	) -> RelayChainResult<Option<PersistedValidationData>> {
		self.rpc_client
			.parachain_host_persisted_validation_data(hash, para_id, occupied_core_assumption)
			.await
	}

	async fn validation_code_hash(
		&self,
		hash: RelayHash,
		para_id: ParaId,
		occupied_core_assumption: OccupiedCoreAssumption,
	) -> RelayChainResult<Option<ValidationCodeHash>> {
		self.rpc_client
			.validation_code_hash(hash, para_id, occupied_core_assumption)
			.await
	}

	async fn candidate_pending_availability(
		&self,
		hash: RelayHash,
		para_id: ParaId,
	) -> RelayChainResult<Option<CommittedCandidateReceipt>> {
		self.rpc_client
			.parachain_host_candidate_pending_availability(hash, para_id)
			.await
	}

	async fn session_index_for_child(&self, hash: RelayHash) -> RelayChainResult<SessionIndex> {
		self.rpc_client.parachain_host_session_index_for_child(hash).await
	}

	async fn validators(&self, block_id: RelayHash) -> RelayChainResult<Vec<ValidatorId>> {
		self.rpc_client.parachain_host_validators(block_id).await
	}

	async fn import_notification_stream(
		&self,
	) -> RelayChainResult<Pin<Box<dyn Stream<Item = RelayHeader> + Send>>> {
		let imported_headers_stream = self.rpc_client.get_imported_heads_stream()?;

		Ok(imported_headers_stream.boxed())
	}

	async fn finality_notification_stream(
		&self,
	) -> RelayChainResult<Pin<Box<dyn Stream<Item = RelayHeader> + Send>>> {
		let imported_headers_stream = self.rpc_client.get_finalized_heads_stream()?;

		Ok(imported_headers_stream.boxed())
	}

	async fn best_block_hash(&self) -> RelayChainResult<RelayHash> {
		self.rpc_client.chain_get_head(None).await
	}

	async fn finalized_block_hash(&self) -> RelayChainResult<RelayHash> {
		self.rpc_client.chain_get_finalized_head().await
	}

	async fn is_major_syncing(&self) -> RelayChainResult<bool> {
		self.rpc_client.system_health().await.map(|h| h.is_syncing)
	}

	fn overseer_handle(&self) -> RelayChainResult<Handle> {
		Ok(self.overseer_handle.clone())
	}

	async fn get_storage_by_key(
		&self,
		relay_parent: RelayHash,
		key: &[u8],
	) -> RelayChainResult<Option<StorageValue>> {
		let storage_key = StorageKey(key.to_vec());
		self.rpc_client
			.state_get_storage(storage_key, Some(relay_parent))
			.await
			.map(|storage_data| storage_data.map(|sv| sv.0))
	}

	async fn prove_read(
		&self,
		relay_parent: RelayHash,
		relevant_keys: &Vec<Vec<u8>>,
	) -> RelayChainResult<StorageProof> {
		let cloned = relevant_keys.clone();
		let storage_keys: Vec<StorageKey> = cloned.into_iter().map(StorageKey).collect();

		self.rpc_client
			.state_get_read_proof(storage_keys, Some(relay_parent))
			.await
			.map(|read_proof| {
				StorageProof::new(read_proof.proof.into_iter().map(|bytes| bytes.to_vec()))
			})
	}

	/// Wait for a given relay chain block
	///
	/// The hash of the block to wait for is passed. We wait for the block to arrive or return after
	/// a timeout.
	///
	/// Implementation:
	/// 1. Register a listener to all new blocks.
	/// 2. Check if the block is already in chain. If yes, succeed early.
	/// 3. Wait for the block to be imported via subscription.
	/// 4. If timeout is reached, we return an error.
	async fn wait_for_block(&self, wait_for_hash: RelayHash) -> RelayChainResult<()> {
		let mut head_stream = self.rpc_client.get_imported_heads_stream()?;

		if self.rpc_client.chain_get_header(Some(wait_for_hash)).await?.is_some() {
			return Ok(())
		}

		let mut timeout = futures_timer::Delay::new(Duration::from_secs(TIMEOUT_IN_SECONDS)).fuse();

		loop {
			futures::select! {
				_ = timeout => return Err(RelayChainError::WaitTimeout(wait_for_hash)),
				evt = head_stream.next().fuse() => match evt {
					Some(evt) if evt.hash() == wait_for_hash => return Ok(()),
					// Not the event we waited on.
					Some(_) => continue,
					None => return Err(RelayChainError::ImportListenerClosed(wait_for_hash)),
				}
			}
		}
	}

	async fn new_best_notification_stream(
		&self,
	) -> RelayChainResult<Pin<Box<dyn Stream<Item = RelayHeader> + Send>>> {
		let imported_headers_stream = self.rpc_client.get_best_heads_stream()?;
		Ok(imported_headers_stream.boxed())
	}

<<<<<<< HEAD
	async fn availability_cores(
		&self,
		relay_parent: RelayHash,
	) -> RelayChainResult<Vec<CoreState<RelayHash, BlockNumber>>> {
		self.rpc_client.parachain_host_availability_cores(relay_parent).await
=======
	async fn candidates_pending_availability(
		&self,
		hash: RelayHash,
		para_id: ParaId,
	) -> RelayChainResult<Vec<CommittedCandidateReceipt>> {
		self.rpc_client
			.parachain_host_candidates_pending_availability(hash, para_id)
			.await
	}

	async fn version(&self, relay_parent: RelayHash) -> RelayChainResult<RuntimeVersion> {
		self.rpc_client.runtime_version(relay_parent).await
>>>>>>> 1dc68de8
	}
}<|MERGE_RESOLUTION|>--- conflicted
+++ resolved
@@ -239,13 +239,13 @@
 		Ok(imported_headers_stream.boxed())
 	}
 
-<<<<<<< HEAD
 	async fn availability_cores(
 		&self,
 		relay_parent: RelayHash,
 	) -> RelayChainResult<Vec<CoreState<RelayHash, BlockNumber>>> {
 		self.rpc_client.parachain_host_availability_cores(relay_parent).await
-=======
+	}
+
 	async fn candidates_pending_availability(
 		&self,
 		hash: RelayHash,
@@ -258,6 +258,5 @@
 
 	async fn version(&self, relay_parent: RelayHash) -> RelayChainResult<RuntimeVersion> {
 		self.rpc_client.runtime_version(relay_parent).await
->>>>>>> 1dc68de8
 	}
 }