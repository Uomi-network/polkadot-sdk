# Approval Process

The Approval Process is the mechanism by which the relay-chain ensures that only valid parablocks are finalized and that
backing validators are held accountable for managing to get bad blocks included into the relay chain.

Having a parachain include a bad block into a fork of the relay-chain is not catastrophic as long as the block isn't
finalized by the relay-chain's finality gadget, GRANDPA. If the block isn't finalized, that means that the fork of the
relay-chain can be reverted in favor of another by means of a dynamic fork-choice rule which leads honest validators to
ignore any forks containing that parablock.

Dealing with a bad parablock proceeds in these stages:
1. Detection
2. Escalation
3. Consequences

First, the bad block must be detected by an honest party. Second, the honest party must escalate the bad block to be
checked by all validators. And last, the correct consequences of a bad block must occur. The first consequence, as
mentioned above, is to revert the chain so what full nodes perceive to be best no longer contains the bad parablock. The
second consequence is to slash all malicious validators. Note that, if the chain containing the bad block is reverted,
that the result of the dispute needs to be transplanted or at least transplantable to all other forks of the chain so
that malicious validators are slashed in all possible histories. Phrased alternatively, there needs to be no possible
relay-chain in which malicious validators get away cost-free.

Accepting a parablock is the end result of having passed through the detection stage without dispute, or having passed
through the escalation/dispute stage with a positive outcome. For this to work, we need the detection procedure to have
the properties that enough honest validators are always selected to check the parablock and that they cannot be
interfered with by an adversary. This needs to be balanced with the scaling concern of parachains in general: the
easiest way to get the first property is to have everyone check everything, but that is clearly too heavy. So we also
have a desired constraint on the other property that we have as few validators as possible check any particular
parablock. Our assignment function is the method by which we select validators to do approval checks on parablocks.

It often makes more sense to think of relay-chain blocks as having been approved or not as opposed to thinking about
whether parablocks have been approved. A relay-chain block containing a single bad parablock needs to be reverted, and a
relay-chain block that contains only approved parablocks can be called approved, as long as its parent relay-chain block
is also approved. It is important that the validity of any particular relay-chain block depend on the validity of its
ancestry, so we do not finalize a block which has a bad block in its ancestry.

```dot process Approval Process
digraph {
  Included -> Assignments -> Approval -> Finality
  Assignments -> Escalation -> Consequences
}
```

Approval has roughly two parts:

- **Assignments** determines which validators performs approval checks on which candidates.  It ensures that each
  candidate receives enough random checkers, while reducing adversaries' odds for obtaining enough checkers, and
  limiting adversaries' foreknowledge.  It tracks approval votes to identify when "no show" approval check takes
  suspiciously long, perhaps indicating the node being under attack, and assigns more checks in this case.  It tracks
  relay chain equivocations to determine when adversaries possibly gained foreknowledge about assignments, and adds
  additional checks in this case.

- **Approval checks** listens to the assignments subsystem for outgoing assignment notices that we shall check specific
  candidates.  It then performs these checks by first invoking the reconstruction subsystem to obtain the candidate,
  second invoking the candidate validity utility subsystem upon the candidate, and finally sending out an approval vote,
  or perhaps initiating a dispute.

These both run first as off-chain consensus protocols using messages gossiped among all validators, and second as an
on-chain record of this off-chain protocols' progress after the fact.  We need the on-chain protocol to provide rewards
for the off-chain protocol.

Approval requires two gossiped message types, assignment notices created by its assignments subsystem, and approval
votes sent by our approval checks subsystem when authorized by the candidate validity utility subsystem.

## Approval keys

We need two separate keys for the approval subsystem:

- **Approval assignment keys** are sr25519/schnorrkel keys used only for the assignment criteria VRFs.  We implicitly
  sign assignment notices with approval assignment keys by including their relay chain context and additional data in
  the VRF's extra message, but exclude these from its VRF input.

- **Approval vote keys** would only sign off on candidate parablock validity and has no natural key type restrictions.
  There's no need for this to actually embody a new session key type. We just want to make a distinction between
  assignments and approvals, although distant future node configurations might favor separate roles. We re-use the same
  keys as are used for parachain backing in practice.

Approval vote keys could relatively easily be handled by some hardened signer tooling, perhaps even HSMs assuming we
select ed25519 for approval vote keys.  Approval assignment keys might or might not support hardened signer tooling, but
doing so sounds far more complex.  In fact, assignment keys determine only VRF outputs that determine approval checker
assignments, for which they can only act or not act, so they cannot equivocate, lie, etc. and represent little if any
slashing risk for validator operators.

In future, we shall determine which among the several hardening techniques best benefits the network as a whole.  We
could provide a multi-process multi-machine architecture for validators, perhaps even reminiscent of GNUNet, or perhaps
more resembling smart HSM tooling.  We might instead design a system that more resembled full systems, like like Cosmos'
sentry nodes.  In either case, approval assignments might be handled by a slightly hardened machine, but not necessarily
nearly as hardened as approval votes, but approval votes machines must similarly run foreign WASM code, which increases
their risk, so assignments being separate sounds helpful.

## Assignments

Approval assignment determines on which candidate parachain blocks each validator performs approval checks.  An approval
session considers only one relay chain block and assigns only those candidates that relay chain block declares
available.

Assignment balances several concerns:

- limits adversaries' foreknowledge about assignments,
- ensures enough checkers, and
- distributes assignments relatively equitably.

Assignees determine their own assignments to check specific candidates using two or three assignment criteria.
Assignees never reveal their assignments until relevant, and gossip delays assignments sent early, which limits others'
foreknowledge.  Assignees learn their assignment only with the relay chain block.

All criteria require the validator evaluate a verifiable random function (VRF) using their VRF secret key.  All criteria
input specific data called "stories" about the session's relay chain block, and output candidates to check and a
precedence called a `DelayTranche`.

We liberate availability cores when their candidate becomes available of course, but one approval assignment criteria
continues associating each candidate with the core number it occupied when it became available.

Assignment operates in loosely timed rounds determined by this `DelayTranche`s, which proceed roughly 12 times faster
than six second block production assuming half second gossip times.  If a candidate `C` needs more approval checkers by
the time we reach round `t` then any validators with an assignment to `C` in delay tranche `t` gossip their send
assignment notice for `C`.  We continue until all candidates have enough approval checkers assigned.  We take entire
tranches together if we do not yet have enough, so we expect strictly more than enough checkers.  We also take later
tranches if some checkers return their approval votes too slow (see no shows below).

Assignment ensures validators check those relay chain blocks for which they have delay tranche zero aka the highest
precedence, so that adversaries always face honest checkers equal to the expected number of assignments with delay
tranche zero.

Among these criteria, the BABE VRF output provides the story for two, which reduces how frequently adversaries could
position their own checkers.  We have one criterion whose story consists of the candidate's block hash plus external
knowledge that a relay chain equivocation exists with a conflicting candidate.  It provides unforeseeable assignments
when adversaries gain foreknowledge about the other two by committing an equivocation in relay chain block production.

## Announcements / Notices

We gossip assignment notices among nodes so that all validators know which validators should check each candidate, and
if any candidate requires more checkers.

Assignment notices consist of a relay chain context given by a block hash, an assignment criteria, consisting of the
criteria identifier and optionally a criteria specific field, an assignee identifier, and a VRF signature by the
assignee, which itself consists of a VRF pre-output and a DLEQ proof.  Its VRF input consists of the criteria, usually
including a criteria specific field, and a "story" about its relay chain context block.

We never include stories inside the gossip messages containing assignment notices, but require each validator
reconstruct them.  We never care about assignments in the disputes process, so this does not complicate remote disputes.

In a Schnorr VRF, there is an extra signed message distinct from this input, which we set to the relay chain block hash.
As a result, assignment notices are self signing and can be "politely" gossiped without additional signatures, meaning
between nodes who can compute the story from the relay chain context.  In other words, if we cannot compute the story
required by an assignment notice's VRF part then our self signing property fails and we cannot verify its origin.  We
could fix this with either another signature layer (64 bytes) or by including the VRF input point computed from the
story (32 bytes), but doing so appears unhelpful.

Any validator could send their assignment notices and/or approval votes too early.  We gossip the approval votes early
because they represent a major commitment by the validator.  We delay gossiping the assignment notices until they agree
with our local clock however.  We also impose a politeness condition that the recipient knows the relay chain context
used by the assignment notice.

## Stories

We based assignment criteria upon two possible "stories" about the relay chain block `R` that included the candidate aka
declared the candidate available.  All stories have an output that attempts to minimize adversarial influence, which
then acts as the VRF input for an assignment criteria.

We first have a `RelayVRFStory` that outputs the randomness from another VRF output produced by the relay chain block
producer when creating `R`.  Among honest nodes, only this one relay chain block producer who creates `R` knew the story
in advance, and even they knew nothing two epochs previously.

In BABE, we create this value calling `schnorrkel::vrf::VRFInOut::make_bytes` with a context "A&V RC-VRF", with the
`VRFInOut` coming from either the VRF that authorized block production for primary blocks, or else from the secondary
block VRF for the secondary block type.

In Sassafras, we shall always use the non-anonymized recycling VRF output, never the anonymized ring VRF that authorizes
block production.  We do not currently know if Sassafras shall have a separate schnorrkel key, but if it reuses its ring
VRF key there is an equivalent `ring_vrf::VRFInOut::make_bytes`.

We like that `RelayVRFStory` admits relatively few choices, but an adversary who equivocates in relay chain block
production could learn assignments that depend upon the `RelayVRFStory` too early because the same relay chain VRF
appears in multiple blocks.

We therefore provide a secondary `RelayEquivocationStory` that outputs the candidate's block hash, but only for
candidate equivocations.  We say a candidate `C` in `R` is an equivocation when there exists another relay chain block
`R1` that equivocates for `R` in the sense that `R` and `R1` have the same `RelayVRFStory`, but `R` contains `C` and
`R1` does not contain `C`.

We want checkers for candidate equivocations that lie outside our preferred relay chain as well, which represents a
slightly different usage for the assignments module, and might require more information in the gossip messages.

## Assignment criteria

Assignment criteria compute actual assignments using stories and the validators' secret approval assignment key.
Assignment criteria output a `Position` consisting of both a `ParaId` to be checked, as well as a precedence
`DelayTranche` for when the assignment becomes valid.

Assignment criteria come in four flavors, `RelayVRFModuloCompact`, `RelayVRFDelay`, `RelayEquivocation` and the
deprecated `RelayVRFModulo`.  Among these, `RelayVRFModulo`, `RelayVRFModuloCompact` and `RelayVRFDelay` run a
VRF whose input is the output of a `RelayVRFStory`, while `RelayEquivocation` runs a VRF whose input is the
output of a `RelayEquivocationStory`.

Among these, we have two distinct VRF output computations:

`RelayVRFModulo` runs several distinct samples whose VRF input is the `RelayVRFStory` and the sample number.  It
computes the VRF output with `schnorrkel::vrf::VRFInOut::make_bytes` using the context "A&V Core", reduces this number
modulo the number of availability cores, and outputs the candidate just declared available by, and included by aka
leaving, that availability core.  We drop any samples that return no candidate because no candidate was leaving the
sampled availability core in this relay chain block.  We choose three samples initially, but we could make Polkadot more
secure and efficient by increasing this to four or five, and reducing the backing checks accordingly.  All successful
`RelayVRFModulo` samples are assigned delay tranche zero.

`RelayVRFModuloCompact` runs a single samples whose VRF input is the `RelayVRFStory` and the sample count. Similar
to `RelayVRFModulo` introduces multiple core assignments for tranche zero. It computes the VRF output with
`schnorrkel::vrf::VRFInOut::make_bytes` using the context "A&V Core v2" and samples up to 160 bytes of the output
as an array of `u32`. Then reduces each `u32` modulo the number of availability cores, and outputs up
to `relay_vrf_modulo_samples` availability core indices.

There is no sampling process for `RelayVRFDelay` and `RelayEquivocation`.  We instead run them on specific candidates
and they compute a delay from their VRF output.  `RelayVRFDelay` runs for all candidates included under, aka declared
available by, a relay chain block, and inputs the associated VRF output via `RelayVRFStory`.  `RelayEquivocation` runs
only on candidate block equivocations, and inputs their block hashes via the `RelayEquivocation` story.

`RelayVRFDelay` and `RelayEquivocation` both compute their output with `schnorrkel::vrf::VRFInOut::make_bytes` using the
context "A&V Tranche" and reduce the result modulo `num_delay_tranches + zeroth_delay_tranche_width`, and consolidate
results 0 through `zeroth_delay_tranche_width` to be 0.  In this way, they ensure the zeroth delay tranche has
`zeroth_delay_tranche_width+1` times as many assignments as any other tranche.

As future work (or TODO?), we should merge assignment notices with the same delay and story using `vrf_merge`.  We
cannot merge those with the same delay and different stories because `RelayEquivocationStory`s could change but
`RelayVRFStory` never changes.

## Announcer and Watcher/Tracker

We track all validators' announced approval assignments for each candidate associated to each relay chain block, which
tells us which validators were assigned to which candidates.

We permit at most one assignment per candidate per story per validator, so one validator could be assigned under both
the `RelayVRFDelay` and `RelayEquivocation` criteria, but not under both `RelayVRFModulo/RelayVRFModuloCompact`
and `RelayVRFDelay` criteria, since those both use the same story.  We permit only one approval vote per candidate per
validator, which counts for any applicable criteria.

We announce, and start checking for, our own assignments when the delay of their tranche is reached, but only if the
tracker says the assignee candidate requires more approval checkers.  We never announce an assignment we believe unnecessary
because early announcements gives an adversary information.  All delay tranche zero assignments always get announced,
which includes all `RelayVRFModulo` and `RelayVRFModuloCompact` assignments.

In other words, if some candidate `C` needs more approval checkers by the time we reach round `t` then any validators
with an assignment to `C` in delay tranche `t` gossip their send assignment notice for `C`, and begin reconstruction and
validation for 'C.  If however `C` reached enough assignments, then validators with later assignments skip announcing
their assignments.

We continue until all candidates have enough approval checkers assigned.  We never prioritize assignments within
tranches and count all or no assignments for a given tranche together, so we often overshoot the target number of
assigned approval checkers.

### No shows

We have a "no show" timeout longer than one relay chain slot, so at least 6 seconds, during which we expect approval
checks should succeed in reconstructing the candidate block, in redoing its erasure coding to check the candidate
receipt, and finally in rechecking the candidate block itself.

We consider a validator a "no show" if they do not approve or dispute within this "no show" timeout from our receiving
their assignment notice.  We time this from our receipt of their assignment notice instead of our imagined real time for
their tranche because otherwise receiving late assignment notices creates immediate "no shows" and unnecessary work.

We worry "no shows" represent a validator under denial of service attack, presumably to prevent it from reconstructing
the candidate, but perhaps delaying it form gossiping a dispute too.  We therefore always replace "no shows" by adding
one entire extra delay tranche worth of validators, so such attacks always result in additional checkers.

As an example, imagine we need 20 checkers, but tranche zero produces only 14, and tranche one only 4, then we take all
5 from tranche two, and thus require 23 checkers for that candidate.  If one checker Charlie from tranche one or two
does not respond within say 8 seconds, then we add all 7 checkers from tranche three.  If again one checker Cindy from
tranche three does not respond within 8 seconds then we take all 3 checkers from tranche four.  We now have 33 checkers
working on the candidate, so this escalated quickly.

We escalated so quickly because we worried that Charlie and Cindy might be the only honest checkers assigned to that
candidate.  If therefore either Charlie or Cindy finally return an approval, then we can conclude approval, and abandon
the checkers from tranche four.

We therefore require the "no show" timeout to be longer than a relay chain slot so that we can witness "no shows"
on-chain.  We discuss below how this helps reward validators who replace "no shows".

We avoid slashing for "no shows" by itself, although being "no show" could enter into some computation that punishes
repeated poor performance, presumably replaces `ImOnline`, and we could reduce their rewards and further rewards those
who filled in.

As future work, we foresee expanding the "no show" scheme to anonymize the additional checkers, like by using assignment
noticed with a new criteria that employs a ring VRF and then all validators providing cover by requesting a couple
erasure coded pieces, but such anonymity scheme sound extremely complex and lie far beyond our initial functionality.

## Assignment postponement

We expect validators could occasionally overloaded when they randomly acquire too many assignments.  All these
fluctuations amortize over multiple blocks fairly well, but this slows down finality.

We therefore permit validators to delay sending their assignment noticed intentionally.  If nobody knows about their
assignment then they avoid creating "no shows" and the workload progresses normally.

We strongly prefer if postponements come from tranches higher aka less important than zero because tranche zero checks
provide somewhat more security.

TODO: When?  Is this optimal for the network?  etc.

## Approval coalescing
To reduce the necessary network bandwidth and cpu time when a validator has more than one candidate to approve we are
doing our best effort to send a single message that approves all available candidates with a single signature.
The implemented heuristic, is that each time we are ready to create a signature and send a vote for a candidate we
delay sending it until one of three things happen:
<<<<<<< HEAD
- We gathered a maximum of `MAX_APPROVAL_COALESCE_COUNT` candidates that we have already checked and we are 
  ready to sign approval for.
- `MAX_APPROVAL_COALESCE_WAIT_TICKS` have passed since checking oldest candidate and we were ready to sign 
=======
- We gathered a maximum of `MAX_APPROVAL_COALESCE_COUNT` candidates that we have already checked and we are
  ready to sign approval for.
- `MAX_APPROVAL_COALESCE_WAIT_TICKS` have passed since checking oldest candidate and we were ready to sign
>>>>>>> 8099c16e
  and send the approval message.
- We are already in the last third of the no-show period in order to avoid creating accidental no-shows, which in
  turn might trigger other assignments.

## On-chain verification

We should verify approval on-chain to reward approval checkers. We therefore require the "no show" timeout to be longer
than a relay chain slot so that we can witness "no shows" on-chain, which helps with this goal. The major challenge with
an on-chain record of the off-chain process is adversarial block producers who may either censor votes or publish votes
to the chain which cause other votes to be ignored and unrewarded (reward stealing).

In principle, all validators have some "tranche" at which they're assigned to the parachain candidate, which ensures we
reach enough validators eventually.  As noted above, we often retract "no shows" when the slow validator eventually
shows up, so witnessing their initially being a "no show" helps manage rewards.

We expect on-chain verification should work in two phases:  We first record assignments notices and approval votes
on-chain in relay chain block, doing the VRF or regular signature verification again in block verification, and
inserting chain authenticated unsigned notes into the relay chain state that contain the checker, tranche, paraid, and
relay block height for each assignment notice.  We then later have another relay chain block that runs some "approved"
intrinsic, which extract all these notes from the state and feeds them into our approval code.

We now encounter one niche concern in the interaction between postponement and on-chain verification:  Any validator
with a tranche zero (or other low) assignment could delay sending an assignment notice, like because they postponed
their assigned tranche (which is allowed).  If they later send this assignment notices right around finality time, then
they race with this approved. intrinsic:  If their announcement gets on-chain (also allowed), then yes it delays
finality. If it does not get on-chain, then yes we've one announcement that the off-chain consensus system says is
valid, but the chain ignores for being too slow.

We need the chain to win in this case, but doing this requires imposing an annoyingly long overarching delay upon
finality.  We might explore limits on postponement too, but this sounds much harder.

## Parameters

We prefer doing approval checkers assignments under `RelayVRFModulo` or `RelayVRFModuloCompact` as opposed to
`RelayVRFDelay` because `RelayVRFModulo` avoids giving individual checkers too many assignments and tranche zero
assignments benefit security the most.  We suggest assigning at least 16 checkers under `RelayVRFModulo` or
`RelayVRFModuloCompact` although assignment levels have never been properly analyzed.

Our delay criteria `RelayVRFDelay` and `RelayEquivocation` both have two primary parameters, expected checkers per
tranche and the zeroth delay tranche width.

We require expected checkers per tranche to be less than three because otherwise an adversary with 1/3 stake could force
all nodes into checking all blocks.  We strongly recommend expected checkers per tranche to be less than two, which
helps avoid both accidental and intentional explosions.  We also suggest expected checkers per tranche be larger than
one, which helps prevent adversaries from predicting than advancing one tranche adds only their own validators.

We improve security more with tranche zero assignments, so `RelayEquivocation` should consolidates its first several
tranches into tranche zero.  We describe this as the zeroth delay tranche width, which initially we set to 12 for
`RelayEquivocation` and `1` for `RelayVRFDelay`.

## Why VRFs?

We do assignments with VRFs to give "enough" checkers some meaning beyond merely "expected" checkers:

We could specify a protocol that used only system randomness, which works because our strongest defense is the expected
number of honest checkers who assign themselves.  In this, adversaries could trivially flood their own blocks with their
own checkers, so this strong defense becomes our only defense, and delay tranches become useless, so some blocks
actually have zero approval checkers and possibly only one checker overall.

VRFs though require adversaries wait far longer between such attacks, which also helps against adversaries with little
at stake because they compromised validators.  VRFs raise user confidence that no such "drive by" attacks occurred
because the delay tranche system ensure at least some minimum number of approval checkers.  In this vein, VRFs permit
reducing backing checks and increasing approval checks, which makes Polkadot more efficient.

## Gossip

Any validator could send their assignment notices and/or approval votes too early.  We gossip the approval votes because
they represent a major commitment by the validator.  We retain but delay gossiping the assignment notices until they
agree with our local clock.

Assignment notices being gossiped too early might create a denial of service vector.  If so, we might exploit the
relative time scheme that synchronizes our clocks, which conceivably permits just dropping excessively early
assignments.

## Finality GRANDPA Voting Rule

The relay-chain requires validators to participate in GRANDPA. In GRANDPA, validators submit off-chain votes on what
they believe to be the best block of the chain, and GRANDPA determines the common block contained by a supermajority of
sub-chains. There are also additional constraints on what can be submitted based on results of previous rounds of
voting.

In order to avoid finalizing anything which has not received enough approval votes or is disputed, we will pair the
approval protocol with an alteration to the GRANDPA voting strategy for honest nodes which causes them to vote only on
chains where every parachain candidate within has been approved.  Furthermore, the voting rule prevents voting for
chains where there is any live dispute or any dispute has resolved to a candidate being invalid.

Thus, the finalized relay-chain should contain only relay-chain blocks where a majority believe that every block within
has been sufficiently approved.

### Future work

We could consider additional gossip messages with which nodes claims "slow availability" and/or "slow candidate" to fine
tune the assignments "no show" system, but long enough "no show" delays suffice probably.

We shall develop more practical experience with UDP once the availability system works using direct UDP connections.  In
this, we should discover if reconstruction performs adequately with a complete graphs or benefits from topology
restrictions.  At this point, an assignment notices could implicitly request pieces from a random 1/3rd, perhaps
topology restricted, which saves one gossip round.  If this preliminary fast reconstruction fails, then nodes' request
alternative pieces directly.  There is an interesting design space in how this overlaps with "slow availability" claims.<|MERGE_RESOLUTION|>--- conflicted
+++ resolved
@@ -301,15 +301,9 @@
 doing our best effort to send a single message that approves all available candidates with a single signature.
 The implemented heuristic, is that each time we are ready to create a signature and send a vote for a candidate we
 delay sending it until one of three things happen:
-<<<<<<< HEAD
-- We gathered a maximum of `MAX_APPROVAL_COALESCE_COUNT` candidates that we have already checked and we are 
-  ready to sign approval for.
-- `MAX_APPROVAL_COALESCE_WAIT_TICKS` have passed since checking oldest candidate and we were ready to sign 
-=======
 - We gathered a maximum of `MAX_APPROVAL_COALESCE_COUNT` candidates that we have already checked and we are
   ready to sign approval for.
 - `MAX_APPROVAL_COALESCE_WAIT_TICKS` have passed since checking oldest candidate and we were ready to sign
->>>>>>> 8099c16e
   and send the approval message.
 - We are already in the last third of the no-show period in order to avoid creating accidental no-shows, which in
   turn might trigger other assignments.
